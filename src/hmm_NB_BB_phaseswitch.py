import logging
import numpy as np
from numba import njit
from scipy.stats import norm, multivariate_normal, poisson
import scipy.special
from scipy.optimize import minimize
from scipy.optimize import Bounds
from sklearn.mixture import GaussianMixture
from tqdm import trange
import statsmodels.api as sm
from statsmodels.base.model import GenericLikelihoodModel
import copy
from utils_distribution_fitting import *


############################################################
# E step related
############################################################

@njit
def np_max_ax_squeeze(arr, axis=0):
    assert arr.ndim == 2
    assert axis in [0, 1]
    if axis == 0:
        result = np.zeros(arr.shape[1])
        for i in range(len(result)):
            result[i] = np.max(arr[:, i])
    else:
        result = np.empty(arr.shape[0])
        for i in range(len(result)):
            result[i] = np.max(arr[i, :])
    return result


@njit
def np_max_ax_keep(arr, axis=0):
    assert arr.ndim == 2
    assert axis in [0, 1]
    if axis == 0:
        result = np.zeros( (1, arr.shape[1]) )
        for i in range(result.shape[1]):
            result[:, i] = np.max(arr[:, i])
    else:
        result = np.zeros( (arr.shape[0], 1) )
        for i in range(result.shape[0]):
            result[i, :] = np.max(arr[i, :])
    return result


@njit
def np_sum_ax_squeeze(arr, axis=0):
    assert arr.ndim == 2
    assert axis in [0, 1]
    if axis == 0:
        result = np.zeros(arr.shape[1])
        for i in range(len(result)):
            result[i] = np.sum(arr[:, i])
    else:
        result = np.empty(arr.shape[0])
        for i in range(len(result)):
            result[i] = np.sum(arr[i, :])
    return result


@njit
def np_sum_ax_keep(arr, axis=0):
    assert arr.ndim == 2
    assert axis in [0, 1]
    if axis == 0:
        result = np.zeros( (1, arr.shape[1]) )
        for i in range(result.shape[1]):
            result[:, i] = np.sum(arr[:, i])
    else:
        result = np.zeros( (arr.shape[0], 1) )
        for i in range(result.shape[0]):
            result[i, :] = np.sum(arr[i, :])
    return result


@njit
def np_mean_ax_squeeze(arr, axis=0):
    assert arr.ndim == 2
    assert axis in [0, 1]
    if axis == 0:
        result = np.zeros(arr.shape[1])
        for i in range(len(result)):
            result[i] = np.mean(arr[:, i])
    else:
        result = np.empty(arr.shape[0])
        for i in range(len(result)):
            result[i] = np.mean(arr[i, :])
    return result

@njit
def np_mean_ax_keep(arr, axis=0):
    assert arr.ndim == 2
    assert axis in [0, 1]
    if axis == 0:
        result = np.zeros( (1, arr.shape[1]) )
        for i in range(result.shape[1]):
            result[:, i] = np.mean(arr[:, i])
    else:
        result = np.zeros( (arr.shape[0], 1) )
        for i in range(result.shape[0]):
            result[i, :] = np.mean(arr[i, :])
    return result


@njit 
def mylogsumexp(a):
    # get max
    a_max = np.max(a)
    if (np.isinf(a_max)):
        return a_max
    # exponential
    tmp = np.exp(a - a_max)
    # summation
    s = np.sum(tmp)
    s = np.log(s)
    return s + a_max


@njit 
def mylogsumexp_ax_keep(a, axis):
    # get max
    a_max = np_max_ax_keep(a, axis=axis)
    # if a_max.ndim > 0:
    #     a_max[~np.isfinite(a_max)] = 0
    # elif not np.isfinite(a_max):
    #     a_max = 0
    # exponential
    tmp = np.exp(a - a_max)
    # summation
    s = np_sum_ax_keep(tmp, axis=axis)
    s = np.log(s)
    return s + a_max


def construct_unique_matrix(obs_count, total_count):
    """
    Attributes
    ----------
    allele_count : array, shape (n_observations, n_spots)
        Observed A allele counts per SNP per spot.
        
    total_bb_RD : array, shape (n_observations, n_spots)
        Total SNP-covering reads per SNP per spot.
    """
    n_obs = obs_count.shape[0]
    n_spots = obs_count.shape[1]
    unique_values = []
    mapping_matrices = []
    for s in range(n_spots):
        if total_count.dtype == int:
            pairs = np.unique( np.vstack([obs_count[:,s], total_count[:,s]]).T, axis=0 )
        else:
            pairs = np.unique( np.vstack([obs_count[:,s], total_count[:,s]]).T.round(decimals=4), axis=0 )
        unique_values.append( pairs )
        pair_index = {(pairs[i,0], pairs[i,1]):i for i in range(pairs.shape[0])}
<<<<<<< HEAD
        # construct mapping matrix
=======
>>>>>>> 141c246e
        mat_row = np.arange(n_obs)
        mat_col = np.zeros(n_obs, dtype=int)
        for i in range(n_obs):
            if total_count.dtype == int:
                tmpidx = pair_index[(obs_count[i,s], total_count[i,s])]
            else:
                tmpidx = pair_index[(obs_count[i,s], total_count[i,s].round(decimals=4))]
            mat_col[i] = tmpidx
        mapping_matrices.append( scipy.sparse.csr_matrix((np.ones(len(mat_row)), (mat_row, mat_col) )) )
    return unique_values, mapping_matrices


def compute_emission_probability_nb_betabinom(X, base_nb_mean, log_mu, alphas, total_bb_RD, p_binom, taus, relative_rdr_weight=1.0):
    """
    Attributes
    ----------
    X : array, shape (n_observations, n_components, n_spots)
        Observed expression UMI count and allele frequency UMI count.

    base_nb_mean : array, shape (n_observations, n_spots)
        Mean expression under diploid state.

    log_mu : array, shape (n_states, n_spots)
        Log of read depth change due to CNV. Mean of NB distributions in HMM per state per spot.

    alphas : array, shape (n_states, n_spots)
        Over-dispersion of NB distributions in HMM per state per spot.

    total_bb_RD : array, shape (n_observations, n_spots)
        SNP-covering reads for both REF and ALT across genes along genome.

    p_binom : array, shape (n_states, n_spots)
        BAF due to CNV. Mean of Beta Binomial distribution in HMM per state per spot.

    taus : array, shape (n_states, n_spots)
        Over-dispersion of Beta Binomial distribution in HMM per state per spot.
    
    Returns
    ----------
    log_emission : array, shape (2*n_states, n_obs, n_spots)
        Log emission probability for each gene each spot (or sample) under each state. There is a common bag of states across all spots.
    """
    n_obs = X.shape[0]
    n_comp = X.shape[1]
    n_spots = X.shape[2]
    n_states = log_mu.shape[0]
    # initialize log_emission
    log_emission = np.zeros((2 * n_states, n_obs, n_spots))
    for i in np.arange(n_states):
        for s in np.arange(n_spots):
            # expression from NB distribution
            idx_nonzero = np.where(base_nb_mean[:,s] > 0)[0]
            if len(idx_nonzero) > 0:
                nb_mean = base_nb_mean[idx_nonzero,s] * np.exp(log_mu[i, s])
                nb_std = np.sqrt(nb_mean + alphas[i, s] * nb_mean**2)
                n, p = convert_params(nb_mean, nb_std)
                log_emission[i, idx_nonzero, s] = relative_rdr_weight * scipy.stats.nbinom.logpmf(X[idx_nonzero, 0, s], n, p)
                log_emission[i + n_states, idx_nonzero, s] = log_emission[i, idx_nonzero, s]
            # AF from BetaBinom distribution
            idx_nonzero = np.where(total_bb_RD[:,s] > 0)[0]
            if len(idx_nonzero) > 0:
                log_emission[i, idx_nonzero, s] += scipy.stats.betabinom.logpmf(X[idx_nonzero,1,s], total_bb_RD[idx_nonzero,s], p_binom[i, s] * taus[i, s], (1-p_binom[i, s]) * taus[i, s])
                log_emission[i + n_states, idx_nonzero, s] += scipy.stats.betabinom.logpmf(X[idx_nonzero,1,s], total_bb_RD[idx_nonzero,s], (1-p_binom[i, s]) * taus[i, s], p_binom[i, s] * taus[i, s])
    return log_emission


def compute_emission_probability_nb_betabinom_v2(X, base_nb_mean, log_mu, alphas, total_bb_RD, p_binom, taus, relative_rdr_weight=1.0):
    """
    Attributes
    ----------
    X : array, shape (n_observations, n_components, n_spots)
        Observed expression UMI count and allele frequency UMI count.

    base_nb_mean : array, shape (n_observations, n_spots)
        Mean expression under diploid state.

    log_mu : array, shape (n_states, n_spots)
        Log of read depth change due to CNV. Mean of NB distributions in HMM per state per spot.

    alphas : array, shape (n_states, n_spots)
        Over-dispersion of NB distributions in HMM per state per spot.

    total_bb_RD : array, shape (n_observations, n_spots)
        SNP-covering reads for both REF and ALT across genes along genome.

    p_binom : array, shape (n_states, n_spots)
        BAF due to CNV. Mean of Beta Binomial distribution in HMM per state per spot.

    taus : array, shape (n_states, n_spots)
        Over-dispersion of Beta Binomial distribution in HMM per state per spot.
    
    Returns
    ----------
    log_emission : array, shape (2*n_states, n_obs, n_spots)
        Log emission probability for each gene each spot (or sample) under each state. There is a common bag of states across all spots.
    """
    n_obs = X.shape[0]
    n_comp = X.shape[1]
    n_spots = X.shape[2]
    n_states = log_mu.shape[0]
    # initialize log_emission
    log_emission_rdr = np.zeros((2 * n_states, n_obs, n_spots))
    log_emission_baf = np.zeros((2 * n_states, n_obs, n_spots))
    for i in np.arange(n_states):
        for s in np.arange(n_spots):
            # expression from NB distribution
            idx_nonzero = np.where(base_nb_mean[:,s] > 0)[0]
            if len(idx_nonzero) > 0:
                nb_mean = base_nb_mean[idx_nonzero,s] * np.exp(log_mu[i, s])
                nb_std = np.sqrt(nb_mean + alphas[i, s] * nb_mean**2)
                n, p = convert_params(nb_mean, nb_std)
                log_emission_rdr[i, idx_nonzero, s] = relative_rdr_weight * scipy.stats.nbinom.logpmf(X[idx_nonzero, 0, s], n, p)
                log_emission_rdr[i + n_states, idx_nonzero, s] = log_emission_rdr[i, idx_nonzero, s]
            # AF from BetaBinom distribution
            idx_nonzero = np.where(total_bb_RD[:,s] > 0)[0]
            if len(idx_nonzero) > 0:
                log_emission_baf[i, idx_nonzero, s] = scipy.stats.betabinom.logpmf(X[idx_nonzero,1,s], total_bb_RD[idx_nonzero,s], p_binom[i, s] * taus[i, s], (1-p_binom[i, s]) * taus[i, s])
                log_emission_baf[i + n_states, idx_nonzero, s] = scipy.stats.betabinom.logpmf(X[idx_nonzero,1,s], total_bb_RD[idx_nonzero,s], (1-p_binom[i, s]) * taus[i, s], p_binom[i, s] * taus[i, s])
    return log_emission_rdr, log_emission_baf


def compute_emission_probability_nb_betabinom_test(X, base_nb_mean, log_mu, alphas, total_bb_RD, p_binom, taus, scalefactorfeatures, scalefactors, relative_rdr_weight=1.0):
    """
    Attributes
    ----------
    X : array, shape (n_observations, n_components, n_spots)
        Observed expression UMI count and allele frequency UMI count.

    base_nb_mean : array, shape (n_observations, n_spots)
        Mean expression under diploid state.

    log_mu : array, shape (n_states, n_spots)
        Log of read depth change due to CNV. Mean of NB distributions in HMM per state per spot.

    alphas : array, shape (n_states, n_spots)
        Over-dispersion of NB distributions in HMM per state per spot.

    total_bb_RD : array, shape (n_observations, n_spots)
        SNP-covering reads for both REF and ALT across genes along genome.

    p_binom : array, shape (n_states, n_spots)
        BAF due to CNV. Mean of Beta Binomial distribution in HMM per state per spot.

    taus : array, shape (n_states, n_spots)
        Over-dispersion of Beta Binomial distribution in HMM per state per spot.
    
    Returns
    ----------
    log_emission : array, shape (2*n_states, n_obs, n_spots)
        Log emission probability for each gene each spot (or sample) under each state. There is a common bag of states across all spots.
    """
    n_obs = X.shape[0]
    n_comp = X.shape[1]
    n_spots = X.shape[2]
    n_states = log_mu.shape[0]
    # initialize log_emission
    log_emission = np.zeros((2 * n_states, n_obs, n_spots))
    for i in np.arange(n_states):
        for s in np.arange(n_spots):
            # expression from NB distribution
            idx_nonzero = np.where(base_nb_mean[:,s] > 0)[0]
            if len(idx_nonzero) > 0:
                nb_mean = base_nb_mean[idx_nonzero,s] * np.exp(log_mu[i, s])
                if (not scalefactorfeatures is None) and (not scalefactors is None):
                    nb_mean = base_nb_mean[idx_nonzero,s] * np.exp(log_mu[i, s] + scalefactorfeatures.dot(scalefactors[:,s]))
                nb_std = np.sqrt(nb_mean + alphas[i, s] * nb_mean**2)
                n, p = convert_params(nb_mean, nb_std)
                log_emission[i, idx_nonzero, s] = relative_rdr_weight * scipy.stats.nbinom.logpmf(X[idx_nonzero, 0, s], n, p)
                log_emission[i + n_states, idx_nonzero, s] = log_emission[i, idx_nonzero, s]
            # AF from BetaBinom distribution
            idx_nonzero = np.where(total_bb_RD[:,s] > 0)[0]
            if len(idx_nonzero) > 0:
                log_emission[i, idx_nonzero, s] += scipy.stats.betabinom.logpmf(X[idx_nonzero,1,s], total_bb_RD[idx_nonzero,s], p_binom[i, s] * taus[i, s], (1-p_binom[i, s]) * taus[i, s])
                log_emission[i + n_states, idx_nonzero, s] += scipy.stats.betabinom.logpmf(X[idx_nonzero,1,s], total_bb_RD[idx_nonzero,s], (1-p_binom[i, s]) * taus[i, s], p_binom[i, s] * taus[i, s])
    return log_emission



@njit 
def forward_lattice_sitewise(lengths, log_transmat, log_startprob, log_emission, log_sitewise_transmat):
    '''
    Note that n_states is the CNV states, and there are 2 * n_states of paired states for (CNV, phasing) pairs.
    Input
        lengths: sum of lengths = n_observations.
        log_transmat: n_states * n_states. Transition probability after log transformation.
        log_startprob: n_states. Start probability after log transformation.
        log_emission: 2*n_states * n_observations * n_spots. Log probability.
        log_sitewise_transmat: n_observations, the log transition probability of phase switch.
    Output
        log_alpha: size 2n_states * n_observations. log alpha[j, t] = log P(o_1, ... o_t, q_t = j | lambda).
    '''
    n_obs = log_emission.shape[1]
    n_states = int(np.ceil(log_emission.shape[0] / 2))
    assert np.sum(lengths) == n_obs, "Sum of lengths must be equal to the first dimension of X!"
    assert len(log_startprob) == n_states, "Length of startprob_ must be equal to the first dimension of log_transmat!"
    log_sitewise_self_transmat = np.log(1 - np.exp(log_sitewise_transmat))
    # initialize log_alpha
    log_alpha = np.zeros((log_emission.shape[0], n_obs))
    buf = np.zeros(log_emission.shape[0])
    cumlen = 0
    for le in lengths:
        # start prob
        combined_log_startprob = np.log(0.5) + np.append(log_startprob,log_startprob)
        # ??? Theoretically, joint distribution across spots under iid is the prod (or sum) of individual (log) probabilities. 
        # But adding too many spots may lead to a higher weight of the emission rather then transition prob.
        log_alpha[:, cumlen] = combined_log_startprob + np_sum_ax_squeeze(log_emission[:, cumlen, :], axis=1)
        for t in np.arange(1, le):
            phases_switch_mat = np.array([[log_sitewise_self_transmat[cumlen + t-1], log_sitewise_transmat[cumlen + t-1]], [log_sitewise_transmat[cumlen + t-1], log_sitewise_self_transmat[cumlen + t-1] ]])
            combined_transmat = np.kron( np.exp(phases_switch_mat), np.exp(log_transmat) )
            combined_transmat = np.log(combined_transmat)
            for j in np.arange(log_emission.shape[0]):
                for i in np.arange(log_emission.shape[0]):
                    buf[i] = log_alpha[i, (cumlen + t - 1)] + combined_transmat[i, j]
                log_alpha[j, (cumlen + t)] = mylogsumexp(buf) + np.sum(log_emission[j, (cumlen + t), :])
        cumlen += le
    return log_alpha


@njit 
def old_forward_lattice_sitewise(lengths, log_transmat, log_startprob, log_emission, log_sitewise_transmat):
    '''
    Note that n_states is the CNV states, and there are 2 * n_states of paired states for (CNV, phasing) pairs.
    Input
        lengths: sum of lengths = n_observations.
        log_transmat: n_states * n_states. Transition probability after log transformation.
        log_startprob: n_states. Start probability after log transformation.
        log_emission: 2*n_states * n_observations * n_spots. Log probability.
        log_sitewise_transmat: n_observations, the log transition probability of phase switch.
    Output
        log_alpha: size n_states * n_observations. log alpha[j, t] = log P(o_1, ... o_t, q_t = j | lambda).
    '''
    n_obs = log_emission.shape[1]
    n_states = int(log_emission.shape[0] / 2)
    assert np.sum(lengths) == n_obs, "Sum of lengths must be equal to the first dimension of X!"
    assert len(log_startprob) == n_states, "Length of startprob_ must be equal to the first dimension of log_transmat!"
    log_sitewise_self_transmat = np.log(1 - np.exp(log_sitewise_transmat))
    # initialize log_alpha
    log_alpha = np.zeros((2 * n_states, n_obs))
    buf = np.zeros(2 * n_states)
    cumlen = 0
    for le in lengths:
        # start prob
        log_alpha[:, cumlen] = np.log(0.5) + np.append(log_startprob,log_startprob) + np_mean_ax_squeeze(log_emission[:, cumlen, :], axis=1)
        for t in np.arange(1, le):
            for j in np.arange(2*n_states):
                for i in np.arange(2*n_states):
                    buf[i] = log_alpha[i, (cumlen + t - 1)] + log_transmat[i - n_states * int(i/n_states), j - n_states * int(j/n_states)]
                    buf[i] += log_sitewise_self_transmat[cumlen + t-1] if (i < n_states) == (j < n_states) else log_sitewise_transmat[cumlen + t-1]
                log_alpha[j, (cumlen + t)] = mylogsumexp(buf) + np.mean(log_emission[j, (cumlen + t), :])
        cumlen += le
    return log_alpha


@njit 
def backward_lattice_sitewise(lengths, log_transmat, log_startprob, log_emission, log_sitewise_transmat):
    '''
    Note that n_states is the CNV states, and there are 2 * n_states of paired states for (CNV, phasing) pairs.
    Input
        X: size n_observations * n_components * n_spots.
        lengths: sum of lengths = n_observations.
        log_transmat: n_states * n_states. Transition probability after log transformation.
        log_startprob: n_states. Start probability after log transformation.
        log_emission: 2*n_states * n_observations * n_spots. Log probability.
        log_sitewise_transmat: n_observations, the log transition probability of phase switch.
    Output
        log_beta: size 2*n_states * n_observations. log beta[i, t] = log P(o_{t+1}, ..., o_T | q_t = i, lambda).
    '''
    n_obs = log_emission.shape[1]
    n_states = int(np.ceil(log_emission.shape[0] / 2))
    assert np.sum(lengths) == n_obs, "Sum of lengths must be equal to the first dimension of X!"
    assert len(log_startprob) == n_states, "Length of startprob_ must be equal to the first dimension of log_transmat!"
    log_sitewise_self_transmat = np.log(1 - np.exp(log_sitewise_transmat))
    # initialize log_beta
    log_beta = np.zeros((log_emission.shape[0], n_obs))
    buf = np.zeros(log_emission.shape[0])
    cumlen = 0
    for le in lengths:
        # start prob
        # ??? Theoretically, joint distribution across spots under iid is the prod (or sum) of individual (log) probabilities. 
        # But adding too many spots may lead to a higher weight of the emission rather then transition prob.
        log_beta[:, (cumlen + le - 1)] = 0
        for t in np.arange(le-2, -1, -1):
            phases_switch_mat = np.array([[log_sitewise_self_transmat[cumlen + t], log_sitewise_transmat[cumlen + t]], [log_sitewise_transmat[cumlen + t], log_sitewise_self_transmat[cumlen + t] ]])
            combined_transmat = np.kron( np.exp(phases_switch_mat), np.exp(log_transmat) )
            combined_transmat = np.log(combined_transmat)
            for i in np.arange(log_emission.shape[0]):
                for j in np.arange(log_emission.shape[0]):
                    buf[j] = log_beta[j, (cumlen + t + 1)] + combined_transmat[i, j] + np.sum(log_emission[j, (cumlen + t + 1), :])
                log_beta[i, (cumlen + t)] = mylogsumexp(buf)
        cumlen += le
    return log_beta


@njit 
def old_backward_lattice_sitewise(lengths, log_transmat, log_startprob, log_emission, log_sitewise_transmat):
    '''
    Note that n_states is the CNV states, and there are 2 * n_states of paired states for (CNV, phasing) pairs.
    Input
        X: size n_observations * n_components * n_spots.
        lengths: sum of lengths = n_observations.
        log_transmat: n_states * n_states. Transition probability after log transformation.
        log_startprob: n_states. Start probability after log transformation.
        log_emission: 2*n_states * n_observations * n_spots. Log probability.
        log_sitewise_transmat: n_observations, the log transition probability of phase switch.
    Output
        log_beta: size n_states * n_observations. log beta[i, t] = log P(o_{t+1}, ..., o_T | q_t = i, lambda).
    '''
    n_obs = log_emission.shape[1]
    n_states = int(log_emission.shape[0] / 2)
    assert np.sum(lengths) == n_obs, "Sum of lengths must be equal to the first dimension of X!"
    assert len(log_startprob) == n_states, "Length of startprob_ must be equal to the first dimension of log_transmat!"
    log_sitewise_self_transmat = np.log(1 - np.exp(log_sitewise_transmat))
    # initialize log_beta
    log_beta = np.zeros((2 * n_states, n_obs))
    buf = np.zeros(2 * n_states)
    cumlen = 0
    for le in lengths:
        # start prob
        log_beta[:, (cumlen + le - 1)] = 0
        for t in np.arange(le-2, -1, -1):
            for i in np.arange(2*n_states):
                for j in np.arange(2*n_states):
                    buf[j] = log_beta[j, (cumlen + t + 1)] + log_transmat[i - n_states * int(i/n_states), j - n_states * int(j/n_states)] + np.mean(log_emission[j, (cumlen + t + 1), :])
                    buf[j] += log_sitewise_self_transmat[cumlen + t] if (i < n_states) == (j < n_states) else log_sitewise_transmat[cumlen + t]
                log_beta[i, (cumlen + t)] = mylogsumexp(buf)
        cumlen += le
    return log_beta


def compute_posterior_obs(log_alpha, log_beta):
    '''
    Input
        log_alpha: output from forward_lattice_gaussian. size n_states * n_observations. alpha[j, t] = P(o_1, ... o_t, q_t = j | lambda).
        log_beta: output from backward_lattice_gaussian. size n_states * n_observations. beta[i, t] = P(o_{t+1}, ..., o_T | q_t = i, lambda).
    Output:
        log_gamma: size n_states * n_observations. gamma[i,t] = P(q_t = i | O, lambda). gamma[i, t] propto alpha[i,t] * beta[i,t]
    '''
    n_states = log_alpha.shape[0]
    n_obs = log_alpha.shape[1]
    # initial log_gamma
    log_gamma = np.zeros((n_states, n_obs))
    # compute log_gamma
    # for j in np.arange(n_states):
    #     for t in np.arange(n_obs):
    #         log_gamma[j, t] = log_alpha[j, t] +  log_beta[j, t]
    log_gamma = log_alpha + log_beta
    if np.any( np.sum(log_gamma, axis=0) == 0 ):
        raise Exception("Sum of posterior probability is zero for some observations!")
    log_gamma -= scipy.special.logsumexp(log_gamma, axis=0)
    return log_gamma


@njit
def compute_posterior_transition_sitewise(log_alpha, log_beta, log_transmat, log_emission):
    '''
    Input
        log_alpha: output from forward_lattice_gaussian. size n_states * n_observations. alpha[j, t] = P(o_1, ... o_t, q_t = j | lambda).
        log_beta: output from backward_lattice_gaussian. size n_states * n_observations. beta[i, t] = P(o_{t+1}, ..., o_T | q_t = i, lambda).
        log_transmat: n_states * n_states. Transition probability after log transformation.
        log_emission: n_states * n_observations * n_spots. Log probability.
    Output:
        log_xi: size n_states * n_states * (n_observations-1). xi[i,j,t] = P(q_t=i, q_{t+1}=j | O, lambda)
    '''
    n_states = int(log_alpha.shape[0] / 2)
    n_obs = log_alpha.shape[1]
    # initialize log_xi
    log_xi = np.zeros((2*n_states, 2*n_states, n_obs-1))
    # compute log_xi
    for i in np.arange(2*n_states):
        for j in np.arange(2*n_states):
            for t in np.arange(n_obs-1):
                # ??? Theoretically, joint distribution across spots under iid is the prod (or sum) of individual (log) probabilities. 
                # But adding too many spots may lead to a higher weight of the emission rather then transition prob.
                log_xi[i, j, t] = log_alpha[i, t] + log_transmat[i - n_states * int(i/n_states), j - n_states * int(j/n_states)] + np.sum(log_emission[j, t+1, :]) + log_beta[j, t+1]
    # normalize
    for t in np.arange(n_obs-1):
        log_xi[:, :, t] -= mylogsumexp(log_xi[:, :, t])
    return log_xi


############################################################
# M step related
############################################################
@njit
def update_startprob_sitewise(lengths, log_gamma):
    '''
    Input
        lengths: sum of lengths = n_observations.
        log_gamma: size 2 * n_states * n_observations. gamma[i,t] = P(q_t = i | O, lambda).
    Output
        log_startprob: n_states. Start probability after loog transformation.
    '''
    n_states = int(log_gamma.shape[0] / 2)
    n_obs = log_gamma.shape[1]
    assert np.sum(lengths) == n_obs, "Sum of lengths must be equal to the second dimension of log_gamma!"
    # indices of the start of sequences, given that the length of each sequence is in lengths
    cumlen = 0
    indices_start = []
    for le in lengths:
        indices_start.append(cumlen)
        cumlen += le
    indices_start = np.array(indices_start)
    # initialize log_startprob
    log_startprob = np.zeros(n_states)
    # compute log_startprob of 2 * n_states
    log_startprob = mylogsumexp_ax_keep(log_gamma[:, indices_start], axis=1)
    # merge (CNV state, phase A) and (CNV state, phase B)
    log_startprob = log_startprob.flatten().reshape(2,-1)
    log_startprob = mylogsumexp_ax_keep(log_startprob, axis=0)
    # normalize such that startprob sums to 1
    log_startprob -= mylogsumexp(log_startprob)
    return log_startprob


def update_transition_sitewise(log_xi, is_diag=False):
    '''
    Input
        log_xi: size (2*n_states) * (2*n_states) * n_observations. xi[i,j,t] = P(q_t=i, q_{t+1}=j | O, lambda)
    Output
        log_transmat: n_states * n_states. Transition probability after log transformation.
    '''
    n_states = int(log_xi.shape[0] / 2)
    n_obs = log_xi.shape[2]
    # initialize log_transmat
    log_transmat = np.zeros((n_states, n_states))
    for i in np.arange(n_states):
        for j in np.arange(n_states):
            log_transmat[i, j] = scipy.special.logsumexp( np.concatenate([log_xi[i, j, :], log_xi[i+n_states, j, :], \
                log_xi[i, j+n_states, :], log_xi[i + n_states, j + n_states, :]]) )
    # row normalize log_transmat
    if not is_diag:
        for i in np.arange(n_states):
            rowsum = scipy.special.logsumexp(log_transmat[i, :])
            log_transmat[i, :] -= rowsum
    else:
        diagsum = scipy.special.logsumexp(np.diag(log_transmat))
        totalsum = scipy.special.logsumexp(log_transmat)
        t = diagsum - totalsum
        rest = np.log( (1 - np.exp(t)) / (n_states-1) )
        log_transmat = np.ones(log_transmat.shape) * rest
        np.fill_diagonal(log_transmat, t)
    return log_transmat


def update_emission_params_nb_sitewise(X_nb, log_gamma, base_nb_mean, alphas, \
    start_log_mu=None, fix_NB_dispersion=False, shared_NB_dispersion=False):
    """
    Attributes
    ----------
    X_nb : array, shape (n_observations, n_spots)
        Observed expression UMI count UMI count.

    log_gamma : array, (2*n_states, n_observations)
        Posterior probability of observing each state at each observation time.

    base_nb_mean : array, shape (n_observations, n_spots)
        Mean expression under diploid state.
    """
    n_spots = X_nb.shape[1]
    n_states = int(log_gamma.shape[0] / 2)
    gamma = np.exp(log_gamma)
    # expression signal by NB distribution
    if fix_NB_dispersion:
        new_log_mu = np.zeros((n_states, n_spots))
        new_alphas = alphas
        for s in range(n_spots):
            idx_nonzero = np.where(base_nb_mean[:,s] > 0)[0]
            for i in range(n_states):
                model = sm.GLM(X_nb[idx_nonzero,s], np.ones(len(idx_nonzero)).reshape(-1,1), \
                            family=sm.families.NegativeBinomial(alpha=alphas[i,s]), \
                            exposure=base_nb_mean[idx_nonzero,s], var_weights=gamma[i,idx_nonzero]+gamma[i+n_states,idx_nonzero])
                res = model.fit(disp=0, maxiter=1500, xtol=1e-4, ftol=1e-4)
                new_log_mu[i, s] = res.params[0]
                # print(s, i, res.params)
                if not (start_log_mu is None):
                    res2 = model.fit(disp=0, maxiter=1500, start_params=np.array([start_log_mu[i, s]]), xtol=1e-4, ftol=1e-4)
                    new_log_mu[i, s] = res.params[0] if -model.loglike(res.params) < -model.loglike(res2.params) else res2.params[0]
    else:
        new_log_mu = np.zeros((n_states, n_spots))
        new_alphas = np.zeros((n_states, n_spots))
        if not shared_NB_dispersion:
            for s in range(n_spots):
                idx_nonzero = np.where(base_nb_mean[:,s] > 0)[0]
                for i in range(n_states):
                    model = Weighted_NegativeBinomial(X_nb[idx_nonzero,s], \
                                np.ones(len(idx_nonzero)).reshape(-1,1), \
                                weights=gamma[i,idx_nonzero]+gamma[i+n_states,idx_nonzero], exposure=base_nb_mean[idx_nonzero,s])
                    res = model.fit(disp=0, maxiter=1500, xtol=1e-4, ftol=1e-4)
                    new_log_mu[i, s] = res.params[0]
                    new_alphas[i, s] = res.params[-1]
                    if not (start_log_mu is None):
                        res2 = model.fit(disp=0, maxiter=1500, start_params=np.append([start_log_mu[i, s]], [alphas[i, s]]), xtol=1e-4, ftol=1e-4)
                        new_log_mu[i, s] = res.params[0] if model.nloglikeobs(res.params) < model.nloglikeobs(res2.params) else res2.params[0]
                        new_alphas[i, s] = res.params[-1] if model.nloglikeobs(res.params) < model.nloglikeobs(res2.params) else res2.params[-1]
        else:
            for s in range(n_spots):
                idx_nonzero = np.where(base_nb_mean[:,s] > 0)[0]
                all_states_nb_mean = np.tile(base_nb_mean[idx_nonzero,s], n_states)
                all_states_y = np.tile(X_nb[idx_nonzero,s], n_states)
                all_states_weights = np.concatenate([gamma[i,idx_nonzero]+gamma[i+n_states,idx_nonzero] for i in range(n_states)])
                all_states_features = np.zeros((n_states*len(idx_nonzero), n_states))
                for i in np.arange(n_states):
                    all_states_features[(i*len(idx_nonzero)):((i+1)*len(idx_nonzero)), i] = 1
                model = Weighted_NegativeBinomial(all_states_y, all_states_features, weights=all_states_weights, exposure=all_states_nb_mean)
                res = model.fit(disp=0, maxiter=1500, xtol=1e-4, ftol=1e-4)
                new_log_mu[:,s] = res.params[:-1]
                new_alphas[:,s] = res.params[-1]
                if not (start_log_mu is None):
                    res2 = model.fit(disp=0, maxiter=1500, start_params=np.append(start_log_mu[:,s], [alphas[0,s]]), xtol=1e-4, ftol=1e-4)
                    new_log_mu[:,s] = res.params[:-1] if model.nloglikeobs(res.params) < model.nloglikeobs(res2.params) else res2.params[:-1]
                    new_alphas[:,s] = res.params[-1] if model.nloglikeobs(res.params) < model.nloglikeobs(res2.params) else res2.params[-1]
    return new_log_mu, new_alphas


def update_emission_params_nb_sitewise_uniqvalues(unique_values, mapping_matrices, log_gamma, base_nb_mean, alphas, \
    start_log_mu=None, fix_NB_dispersion=False, shared_NB_dispersion=False):
    """
    Attributes
    ----------
    X : array, shape (n_observations, n_components, n_spots)
        Observed expression UMI count and allele frequency UMI count.

    log_gamma : array, (2*n_states, n_observations)
        Posterior probability of observing each state at each observation time.

    base_nb_mean : array, shape (n_observations, n_spots)
        Mean expression under diploid state.
    """
    n_spots = len(unique_values)
    n_states = int(log_gamma.shape[0] / 2)
    gamma = np.exp(log_gamma)
    # expression signal by NB distribution
    if fix_NB_dispersion:
        new_log_mu = np.zeros((n_states, n_spots))
        for s in range(n_spots):
            tmp = (scipy.sparse.csr_matrix(gamma) @ mapping_matrices[s]).A
            idx_nonzero = np.where(unique_values[s][:,1] > 0)[0]
            for i in range(n_states):
                model = sm.GLM(unique_values[s][idx_nonzero,0], np.ones(len(idx_nonzero)).reshape(-1,1), \
                            family=sm.families.NegativeBinomial(alpha=alphas[i,s]), \
                            exposure=unique_values[s][idx_nonzero,1], var_weights=tmp[i,idx_nonzero]+tmp[i+n_states,idx_nonzero])
                res = model.fit(disp=0, maxiter=1500, xtol=1e-4, ftol=1e-4)
                new_log_mu[i, s] = res.params[0]
                if not (start_log_mu is None):
                    res2 = model.fit(disp=0, maxiter=1500, start_params=np.array([start_log_mu[i, s]]), xtol=1e-4, ftol=1e-4)
                    new_log_mu[i, s] = res.params[0] if -model.loglike(res.params) < -model.loglike(res2.params) else res2.params[0]
    else:
        new_log_mu = np.zeros((n_states, n_spots))
        new_alphas = np.zeros((n_states, n_spots))
        if not shared_NB_dispersion:
            for s in range(n_spots):
                tmp = (scipy.sparse.csr_matrix(gamma) @ mapping_matrices[s]).A
                idx_nonzero = np.where(unique_values[s][:,1] > 0)[0]
                for i in range(n_states):
                    model = Weighted_NegativeBinomial(unique_values[s][idx_nonzero,0], \
                                np.ones(len(idx_nonzero)).reshape(-1,1), \
                                weights=tmp[i,idx_nonzero]+tmp[i+n_states,idx_nonzero], exposure=unique_values[s][idx_nonzero,1])
                    res = model.fit(disp=0, maxiter=1500, xtol=1e-4, ftol=1e-4)
                    new_log_mu[i, s] = res.params[0]
                    new_alphas[i, s] = res.params[-1]
                    if not (start_log_mu is None):
                        res2 = model.fit(disp=0, maxiter=1500, start_params=np.append([start_log_mu[i, s]], [alphas[i, s]]), xtol=1e-4, ftol=1e-4)
                        new_log_mu[i, s] = res.params[0] if model.nloglikeobs(res.params) < model.nloglikeobs(res2.params) else res2.params[0]
                        new_alphas[i, s] = res.params[-1] if model.nloglikeobs(res.params) < model.nloglikeobs(res2.params) else res2.params[-1]
        else:
            for s in range(n_spots):
                tmp = (scipy.sparse.csr_matrix(gamma) @ mapping_matrices[s]).A
                idx_nonzero = np.where(unique_values[s][:,1] > 0)[0]
                all_states_nb_mean = np.tile(unique_values[s][idx_nonzero,1], n_states)
                all_states_y = np.tile(unique_values[s][idx_nonzero,0], n_states)
                all_states_weights = np.concatenate([tmp[i,idx_nonzero]+tmp[i+n_states,idx_nonzero] for i in range(n_states)])
                all_states_features = np.zeros((n_states*len(idx_nonzero), n_states))
                for i in np.arange(n_states):
                    all_states_features[(i*len(idx_nonzero)):((i+1)*len(idx_nonzero)), i] = 1
                model = Weighted_NegativeBinomial(all_states_y, all_states_features, weights=all_states_weights, exposure=all_states_nb_mean)
                res = model.fit(disp=0, maxiter=1500, xtol=1e-4, ftol=1e-4)
                new_log_mu[:,s] = res.params[:-1]
                new_alphas[:,s] = res.params[-1]
                if not (start_log_mu is None):
                    res2 = model.fit(disp=0, maxiter=1500, start_params=np.append(start_log_mu[:,s], [alphas[0,s]]), xtol=1e-4, ftol=1e-4)
                    new_log_mu[:,s] = res.params[:-1] if model.nloglikeobs(res.params) < model.nloglikeobs(res2.params) else res2.params[:-1]
                    new_alphas[:,s] = res.params[-1] if model.nloglikeobs(res.params) < model.nloglikeobs(res2.params) else res2.params[-1]
    return new_log_mu, new_alphas



def update_emission_params_nb_sitewise_test(X_nb, log_gamma, base_nb_mean, alphas, \
    scalefactors=None, start_log_mu=None, fix_NB_dispersion=False, shared_NB_dispersion=False, scalefactorfeatures=None):
    """
    Attributes
    ----------
    X_nb : array, shape (n_observations, n_spots)
        Observed expression UMI count UMI count.

    log_gamma : array, (2*n_states, n_observations)
        Posterior probability of observing each state at each observation time.

    base_nb_mean : array, shape (n_observations, n_spots)
        Mean expression under diploid state.
    """
    n_spots = X_nb.shape[1]
    n_states = int(log_gamma.shape[0] / 2)
    gamma = np.exp(log_gamma)
    # expression signal by NB distribution
    if fix_NB_dispersion:
        new_log_mu = np.zeros((n_states, n_spots))
        new_alphas = alphas
        new_scalefactors = None if scalefactorfeatures is None else np.zeros((scalefactorfeatures.shape[1], n_spots))
        for s in range(n_spots):
            idx_nonzero = np.where(base_nb_mean[:,s] > 0)[0]
            all_states_nb_mean = np.tile(base_nb_mean[idx_nonzero,s], n_states)
            all_states_y = np.tile(X_nb[idx_nonzero,s], n_states)
            all_states_weights = np.concatenate([gamma[i,idx_nonzero]+gamma[i+n_states,idx_nonzero] for i in range(n_states)])
            all_states_features = np.zeros((n_states*len(idx_nonzero), n_states))
            for i in np.arange(n_states):
                all_states_features[(i*len(idx_nonzero)):((i+1)*len(idx_nonzero)), i] = 1
            if not (scalefactorfeatures is None):
                tiled_scalefactorfeatures = np.vstack([ scalefactorfeatures for r in range(n_states) ])
                all_states_features = np.hstack([tiled_scalefactorfeatures, all_states_features])
            model = sm.GLM(all_states_y, all_states_features, family=sm.families.NegativeBinomial(alpha=alphas[i,s]), \
                exposure=all_states_nb_mean, var_weights=all_states_weights)
            res = model.fit(disp=0, maxiter=1500, xtol=1e-4, ftol=1e-4)
            new_scalefactors[:,s] = None if scalefactorfeatures is None else res.params[:scalefactorfeatures.shape[1]]
            new_log_mu[:,s] = res.params if scalefactorfeatures is None else res.params[scalefactorfeatures.shape[1]:]
            if not (start_log_mu is None):
                res2 = model.fit(disp=0, maxiter=1500, start_params=np.concatenate([scalefactors[:,s], start_log_mu[:,s]]), xtol=1e-4, ftol=1e-4)
                if -model.loglike(res.params) > -model.loglike(res2.params):
                    new_scalefactors[:,s] = None if scalefactorfeatures is None else res2.params[:scalefactorfeatures.shape[1]]
                    new_log_mu[:, s] = res2.params if scalefactorfeatures is None else res2.params[scalefactorfeatures.shape[1]:]
    else:
        new_log_mu = np.zeros((n_states, n_spots))
        new_alphas = np.zeros((n_states, n_spots))
        new_scalefactors = None if scalefactorfeatures is None else np.zeros((scalefactorfeatures.shape[1], n_spots))
        if not shared_NB_dispersion:
            for s in range(n_spots):
                idx_nonzero = np.where(base_nb_mean[:,s] > 0)[0]
                for i in range(n_states):
                    model = Weighted_NegativeBinomial(X_nb[idx_nonzero,s], \
                                np.ones(len(idx_nonzero)).reshape(-1,1), \
                                weights=gamma[i,idx_nonzero]+gamma[i+n_states,idx_nonzero], exposure=base_nb_mean[idx_nonzero,s])
                    res = model.fit(disp=0, maxiter=1500, xtol=1e-4, ftol=1e-4)
                    new_log_mu[i, s] = res.params[0]
                    new_alphas[i, s] = res.params[-1]
                    if not (start_log_mu is None):
                        res2 = model.fit(disp=0, maxiter=1500, start_params=np.append([start_log_mu[i, s]], [alphas[i, s]]), xtol=1e-4, ftol=1e-4)
                        new_log_mu[i, s] = res.params[0] if model.nloglikeobs(res.params) < model.nloglikeobs(res2.params) else res2.params[0]
                        new_alphas[i, s] = res.params[-1] if model.nloglikeobs(res.params) < model.nloglikeobs(res2.params) else res2.params[-1]
        else:
            for s in range(n_spots):
                idx_nonzero = np.where(base_nb_mean[:,s] > 0)[0]
                all_states_nb_mean = np.tile(base_nb_mean[idx_nonzero,s], n_states)
                all_states_y = np.tile(X_nb[idx_nonzero,s], n_states)
                all_states_weights = np.concatenate([gamma[i,idx_nonzero]+gamma[i+n_states,idx_nonzero] for i in range(n_states)])
                all_states_features = np.zeros((n_states*len(idx_nonzero), n_states))
                for i in np.arange(n_states):
                    all_states_features[(i*len(idx_nonzero)):((i+1)*len(idx_nonzero)), i] = 1
                if not (scalefactorfeatures is None):
                    tiled_scalefactorfeatures = np.vstack([ scalefactorfeatures for r in range(n_states) ])
                    all_states_features = np.hstack([tiled_scalefactorfeatures, all_states_features])
                model = Weighted_NegativeBinomial(all_states_y, all_states_features, weights=all_states_weights, exposure=all_states_nb_mean)
                res = model.fit(disp=0, maxiter=1500, xtol=1e-4, ftol=1e-4)
                new_scalefactors[:,s] = None if scalefactorfeatures is None else res.params[:scalefactorfeatures.shape[1]]
                new_log_mu[:,s] = res.params[:-1] if scalefactorfeatures is None else res.params[scalefactorfeatures.shape[1]:-1]
                new_alphas[:,s] = res.params[-1]
                if not (start_log_mu is None):
                    res2 = model.fit(disp=0, maxiter=1500, start_params=np.concatenate([scalefactors[:,s], start_log_mu[:,s], [alphas[0,s]]]), xtol=1e-4, ftol=1e-4)
                    if model.nloglikeobs(res.params) > model.nloglikeobs(res2.params):
                        new_scalefactors[:,s] = None if scalefactorfeatures is None else res.params[:scalefactorfeatures.shape[1]]
                        new_log_mu[:,s] = res2.params[:-1] if scalefactorfeatures is None else res2.params[scalefactorfeatures.shape[1]:-1]
                        new_alphas[:,s] = res2.params[-1]
    return new_log_mu, new_alphas, new_scalefactors


def update_emission_params_bb_sitewise(X_bb, log_gamma, total_bb_RD, taus, \
    start_p_binom=None, fix_BB_dispersion=False, shared_BB_dispersion=False, \
    consider_normal=False, shared_BB_dispersion_normal=False, \
    percent_threshold=0.99, min_binom_prob=0.01, max_binom_prob=0.99):
    """
    Attributes
    ----------
    X_bb : array, shape (n_observations, n_spots)
        Observed allele frequency UMI count.

    log_gamma : array, (2*n_states, n_observations)
        Posterior probability of observing each state at each observation time.

    total_bb_RD : array, shape (n_observations, n_spots)
        SNP-covering reads for both REF and ALT across genes along genome.
    """
    n_spots = X_bb.shape[1]
    if consider_normal:
        spots_tumor = np.arange(1, X_bb.shape[1])
    else:
        spots_tumor = np.arange(X_bb.shape[1])
    n_states = int(log_gamma.shape[0] / 2)
    gamma = np.exp(log_gamma)
    # initialization
    new_p_binom = np.ones((n_states, n_spots)) * 0.5
    new_taus = copy.copy(taus)
    # FIX-NORMAL: special handling for normal clone, fix BAF = 0.5, but fit dispersion either across all states or per state
    if consider_normal:
        # normal clones are always considered to be the 1st sample.
        s = 0
        idx_nonzero = np.where(total_bb_RD[:,s] > 0)[0]
        if not shared_BB_dispersion_normal:
            for i in range(n_states):
                model = Weighted_BetaBinomMixture_dispersiononly(endog=np.append(X_bb[idx_nonzero,s], total_bb_RD[idx_nonzero,s]-X_bb[idx_nonzero,s]),
                    exog=np.ones(2*len(idx_nonzero)).reshape(-1,1),
                    baf=np.ones(2*len(idx_nonzero)) * 0.5, 
                    weights=np.append(gamma[i,idx_nonzero], gamma[i+n_states,idx_nonzero]), 
                    exposure=np.append(total_bb_RD[idx_nonzero,s], total_bb_RD[idx_nonzero,s]) )
                res = model.fit(disp=0, maxiter=1500, xtol=1e-4, ftol=1e-4)
                new_taus[i, s] = res.params[-1]
        else:
            model = Weighted_BetaBinomMixture_dispersiononly(endog=np.append(X_bb[idx_nonzero,s], total_bb_RD[idx_nonzero,s]-X_bb[idx_nonzero,s]), 
                exog=np.ones(2*len(idx_nonzero)).reshape(-1,1),
                baf=np.ones(2*len(idx_nonzero)) * 0.5, 
                weights=np.append(np.sum(gamma[:n_states,idx_nonzero],axis=0), np.sum(gamma[n_states:,idx_nonzero],axis=0)), 
                exposure=np.append(total_bb_RD[idx_nonzero,s], total_bb_RD[idx_nonzero,s]) )
            res = model.fit(disp=0, maxiter=1500, xtol=1e-4, ftol=1e-4)
            new_taus[:, s] = res.params[-1]
    # END FIX-NORMAL
    if fix_BB_dispersion: 
        for s in spots_tumor:
            idx_nonzero = np.where(total_bb_RD[:,s] > 0)[0]
            for i in range(n_states):
                model = Weighted_BetaBinom_fixdispersion(np.append(X_bb[idx_nonzero,s], total_bb_RD[idx_nonzero,s]-X_bb[idx_nonzero,s]), \
                    np.ones(2*len(idx_nonzero)).reshape(-1,1), \
                    taus[i,s], \
                    weights=np.append(gamma[i,idx_nonzero], gamma[i+n_states,idx_nonzero]), \
                    exposure=np.append(total_bb_RD[idx_nonzero,s], total_bb_RD[idx_nonzero,s]) )
                res = model.fit(disp=0, maxiter=1500, xtol=1e-4, ftol=1e-4)
                new_p_binom[i, s] = res.params[0]
                if not (start_p_binom is None):
                    res2 = model.fit(disp=0, maxiter=1500, start_params=np.array(start_p_binom[i, s]), xtol=1e-4, ftol=1e-4)
                    new_p_binom[i, s] = res.params[0] if model.nloglikeobs(res.params) < model.nloglikeobs(res2.params) else res2.params[0]
    else:
        if not shared_BB_dispersion:
            for s in spots_tumor:
                idx_nonzero = np.where(total_bb_RD[:,s] > 0)[0]
                for i in range(n_states):
                    model = Weighted_BetaBinom(np.append(X_bb[idx_nonzero,s], total_bb_RD[idx_nonzero,s]-X_bb[idx_nonzero,s]), \
                        np.ones(2*len(idx_nonzero)).reshape(-1,1), \
                        weights=np.append(gamma[i,idx_nonzero], gamma[i+n_states,idx_nonzero]), \
                        exposure=np.append(total_bb_RD[idx_nonzero,s], total_bb_RD[idx_nonzero,s]) )
                    res = model.fit(disp=0, maxiter=1500, xtol=1e-4, ftol=1e-4)
                    new_p_binom[i, s] = res.params[0]
                    new_taus[i, s] = res.params[-1]
                    if not (start_p_binom is None):
                        res2 = model.fit(disp=0, maxiter=1500, start_params=np.append([start_p_binom[i, s]], [taus[i, s]]), xtol=1e-4, ftol=1e-4)
                        new_p_binom[i, s] = res.params[0] if model.nloglikeobs(res.params) < model.nloglikeobs(res2.params) else res2.params[0]
                        new_taus[i, s] = res.params[-1] if model.nloglikeobs(res.params) < model.nloglikeobs(res2.params) else res2.params[-1]
        else:
            for s in spots_tumor:
                idx_nonzero = np.where(total_bb_RD[:,s] > 0)[0]
                all_states_exposure = np.tile( np.append(total_bb_RD[idx_nonzero,s], total_bb_RD[idx_nonzero,s]), n_states)
                all_states_y = np.tile( np.append(X_bb[idx_nonzero,s], total_bb_RD[idx_nonzero,s]-X_bb[idx_nonzero,s]), n_states)
                all_states_weights = np.concatenate([ np.append(gamma[i,idx_nonzero], gamma[i+n_states,idx_nonzero]) for i in range(n_states) ])
                all_states_features = np.zeros((2*n_states*len(idx_nonzero), n_states))
                for i in np.arange(n_states):
                    all_states_features[(i*2*len(idx_nonzero)):((i+1)*2*len(idx_nonzero)), i] = 1
                model = Weighted_BetaBinom(all_states_y, all_states_features, weights=all_states_weights, exposure=all_states_exposure)
                res = model.fit(disp=0, maxiter=1500, xtol=1e-4, ftol=1e-4)
                new_p_binom[:,s] = res.params[:-1]
                new_p_binom[new_p_binom[:,s] < min_binom_prob, s] = min_binom_prob
                new_p_binom[new_p_binom[:,s] > max_binom_prob, s] = max_binom_prob
                if res.params[-1] > 0:
                    new_taus[:, s] = res.params[-1]
                if not (start_p_binom is None):
                    res2 = model.fit(disp=0, maxiter=1500, start_params=np.append(start_p_binom[:,s], [taus[0, s]]), xtol=1e-4, ftol=1e-4)
                    new_p_binom[:,s] = res.params[:-1] if model.nloglikeobs(res.params) < model.nloglikeobs(res2.params) else res2.params[:-1]
                    new_p_binom[new_p_binom[:,s] < min_binom_prob, s] = min_binom_prob
                    new_p_binom[new_p_binom[:,s] > max_binom_prob, s] = max_binom_prob
                    if res2.params[-1] > 0:
                        new_taus[:,s] = res.params[-1] if model.nloglikeobs(res.params) < model.nloglikeobs(res2.params) else res2.params[-1]
    return new_p_binom, new_taus


def update_emission_params_bb_sitewise_uniqvalues(unique_values, mapping_matrices, log_gamma, total_bb_RD, taus, \
    start_p_binom=None, fix_BB_dispersion=False, shared_BB_dispersion=False, \
    consider_normal=False, shared_BB_dispersion_normal=False, \
    percent_threshold=0.99, min_binom_prob=0.01, max_binom_prob=0.99):
    """
    Attributes
    ----------
    X : array, shape (n_observations, n_components, n_spots)
        Observed expression UMI count and allele frequency UMI count.

    log_gamma : array, (2*n_states, n_observations)
        Posterior probability of observing each state at each observation time.

    total_bb_RD : array, shape (n_observations, n_spots)
        SNP-covering reads for both REF and ALT across genes along genome.
    """
    n_spots = len(unique_values)
    if consider_normal:
        spots_tumor = np.arange(1, len(unique_values))
    else:
        spots_tumor = np.arange(len(unique_values))
    n_states = int(log_gamma.shape[0] / 2)
    gamma = np.exp(log_gamma)
    # initialization
    new_p_binom = np.ones((n_states, n_spots)) * 0.5
    new_taus = copy.copy(taus)
    # FIX-NORMAL: special handling for normal clone, fix BAF = 0.5, but fit dispersion either across all states or per state
    if consider_normal:
        # normal clones are always considered to be the 1st sample.
        s = 0
        tmp = (scipy.sparse.csr_matrix(gamma) @ mapping_matrices[s]).A
        idx_nonzero = np.where(unique_values[s][:,1] > 0)[0]
        if not shared_BB_dispersion_normal:
            for i in range(n_states):
                model = Weighted_BetaBinomMixture_dispersiononly(endog=np.append(unique_values[s][idx_nonzero,0], unique_values[s][idx_nonzero,1]-unique_values[s][idx_nonzero,0]),
                    exog=np.ones(2*len(idx_nonzero)).reshape(-1,1),
                    baf=np.ones(2*len(idx_nonzero)) * 0.5, 
                    weights=np.append(tmp[i,idx_nonzero], tmp[i+n_states,idx_nonzero]), 
                    exposure=np.append(total_bb_RD[idx_nonzero,s], total_bb_RD[idx_nonzero,s]) )
                res = model.fit(disp=0, maxiter=1500, xtol=1e-4, ftol=1e-4)
                new_taus[i, s] = res.params[-1]
        else:
            model = Weighted_BetaBinomMixture_dispersiononly(endog=np.append(unique_values[s][idx_nonzero,0], unique_values[s][idx_nonzero,1]-unique_values[s][idx_nonzero,0]), 
                exog=np.ones(2*len(idx_nonzero)).reshape(-1,1),
                baf=np.ones(2*len(idx_nonzero)) * 0.5, 
                weights=np.append(np.sum(tmp[:n_states,idx_nonzero],axis=0), np.sum(tmp[n_states:,idx_nonzero],axis=0)), 
                exposure=np.append(total_bb_RD[idx_nonzero,s], total_bb_RD[idx_nonzero,s]) )
            res = model.fit(disp=0, maxiter=1500, xtol=1e-4, ftol=1e-4)
            new_taus[:, s] = res.params[-1]
    # END FIX-NORMAL
    if fix_BB_dispersion:
        for s in spots_tumor:
            tmp = (scipy.sparse.csr_matrix(gamma) @ mapping_matrices[s]).A
            idx_nonzero = np.where(unique_values[s][:,1] > 0)[0]
            for i in range(n_states):
                model = Weighted_BetaBinom_fixdispersion(np.append(unique_values[s][idx_nonzero,0], unique_values[s][idx_nonzero,1]-unique_values[s][idx_nonzero,0]), \
                    np.ones(2*len(idx_nonzero)).reshape(-1,1), \
                    taus[i,s], \
                    weights=np.append(tmp[i,idx_nonzero], tmp[i+n_states,idx_nonzero]), \
                    exposure=np.append(unique_values[s][idx_nonzero,1], unique_values[s][idx_nonzero,1]) )
                res = model.fit(disp=0, maxiter=1500, xtol=1e-4, ftol=1e-4)
                new_p_binom[i, s] = res.params[0]
                if not (start_p_binom is None):
                    res2 = model.fit(disp=0, maxiter=1500, start_params=np.array(start_p_binom[i, s]), xtol=1e-4, ftol=1e-4)
                    new_p_binom[i, s] = res.params[0] if model.nloglikeobs(res.params) < model.nloglikeobs(res2.params) else res2.params[0]
    else:
        if not shared_BB_dispersion:
            for s in spots_tumor:
                tmp = (scipy.sparse.csr_matrix(gamma) @ mapping_matrices[s]).A
                idx_nonzero = np.where(unique_values[s][:,1] > 0)[0]
                for i in range(n_states):
                    model = Weighted_BetaBinom(np.append(unique_values[s][idx_nonzero,0], unique_values[s][idx_nonzero,1]-unique_values[s][idx_nonzero,0]), \
                        np.ones(2*len(idx_nonzero)).reshape(-1,1), \
                        weights=np.append(tmp[i,idx_nonzero], tmp[i+n_states,idx_nonzero]), \
                        exposure=np.append(unique_values[s][idx_nonzero,1], unique_values[s][idx_nonzero,1]) )
                    res = model.fit(disp=0, maxiter=1500, xtol=1e-4, ftol=1e-4)
                    new_p_binom[i, s] = res.params[0]
                    new_taus[i, s] = res.params[-1]
                    if not (start_p_binom is None):
                        res2 = model.fit(disp=0, maxiter=1500, start_params=np.append([start_p_binom[i, s]], [taus[i, s]]), xtol=1e-4, ftol=1e-4)
                        new_p_binom[i, s] = res.params[0] if model.nloglikeobs(res.params) < model.nloglikeobs(res2.params) else res2.params[0]
                        new_taus[i, s] = res.params[-1] if model.nloglikeobs(res.params) < model.nloglikeobs(res2.params) else res2.params[-1]
        else:
            for s in spots_tumor:
                idx_nonzero = np.where(unique_values[s][:,1] > 0)[0]
                all_states_exposure = np.tile( np.append(unique_values[s][idx_nonzero,1], unique_values[s][idx_nonzero,1]), n_states)
                all_states_y = np.tile( np.append(unique_values[s][idx_nonzero,0], unique_values[s][idx_nonzero,1]-unique_values[s][idx_nonzero,0]), n_states)
                tmp = (scipy.sparse.csr_matrix(gamma) @ mapping_matrices[s]).A
                all_states_weights = np.concatenate([ np.append(tmp[i,idx_nonzero], tmp[i+n_states,idx_nonzero]) for i in range(n_states) ])
                all_states_features = np.zeros((2*n_states*len(idx_nonzero), n_states))
                for i in np.arange(n_states):
                    all_states_features[(i*2*len(idx_nonzero)):((i+1)*2*len(idx_nonzero)), i] = 1
                model = Weighted_BetaBinom(all_states_y, all_states_features, weights=all_states_weights, exposure=all_states_exposure)
                res = model.fit(disp=0, maxiter=1500, xtol=1e-4, ftol=1e-4)
                new_p_binom[:,s] = res.params[:-1]
                new_p_binom[new_p_binom[:,s] < min_binom_prob, s] = min_binom_prob
                new_p_binom[new_p_binom[:,s] > max_binom_prob, s] = max_binom_prob
                if res.params[-1] > 0:
                    new_taus[:, s] = res.params[-1]
                if not (start_p_binom is None):
                    res2 = model.fit(disp=0, maxiter=1500, start_params=np.append(start_p_binom[:,s], [taus[0, s]]), xtol=1e-4, ftol=1e-4)
                    new_p_binom[:,s] = res.params[:-1] if model.nloglikeobs(res.params) < model.nloglikeobs(res2.params) else res2.params[:-1]
                    new_p_binom[new_p_binom[:,s] < min_binom_prob, s] = min_binom_prob
                    new_p_binom[new_p_binom[:,s] > max_binom_prob, s] = max_binom_prob
                    if res2.params[-1] > 0:
                        new_taus[:,s] = res.params[-1] if model.nloglikeobs(res.params) < model.nloglikeobs(res2.params) else res2.params[-1]
    return new_p_binom, new_taus


############################################################
# whole inference
############################################################

class hmm_sitewise(object):
    def __init__(self, params="stmp", t=1-1e-4):
        """
        Attributes
        ----------
        params : str
            Codes for parameters that need to be updated. The corresponding parameter can only be updated if it is included in this argument. "s" for start probability; "t" for transition probability; "m" for Negative Binomial RDR signal; "p" for Beta Binomial BAF signal.

        t : float
            Determine initial self transition probability to be 1-t.
        """
        self.params = params
        self.t = t
    #
    def run_baum_welch_nb_bb_sitewise(self, X, lengths, n_states, base_nb_mean, total_bb_RD, log_sitewise_transmat, \
        fix_NB_dispersion=False, shared_NB_dispersion=False, fix_BB_dispersion=False, shared_BB_dispersion=False, consider_normal=False, shared_BB_dispersion_normal=True, \
        relative_rdr_weight=1.0, is_diag=False, init_log_mu=None, init_p_binom=None, init_alphas=None, init_taus=None, max_iter=100, tol=1e-4):
        '''
        Input
            X: size n_observations * n_components * n_spots.
            lengths: sum of lengths = n_observations.
            base_nb_mean: size of n_observations * n_spots.
            In NB-BetaBinom model, n_components = 2
        Intermediate
            log_mu: size of n_states. Log of mean/exposure/base_prob of each HMM state.
            alpha: size of n_states. Dispersioon parameter of each HMM state.
        '''
        n_obs = X.shape[0]
        n_comp = X.shape[1]
        n_spots = X.shape[2]
        assert n_comp == 2
        # initialize NB logmean shift and BetaBinom prob
        log_mu = np.vstack([np.linspace(-0.1, 0.1, n_states) for r in range(n_spots)]).T if init_log_mu is None else init_log_mu
        p_binom = np.vstack([np.linspace(0.05, 0.45, n_states) for r in range(n_spots)]).T if init_p_binom is None else init_p_binom
        # initialize (inverse of) dispersion param in NB and BetaBinom
        alphas = 0.1 * np.ones((n_states, n_spots)) if init_alphas is None else init_alphas
        taus = 30 * np.ones((n_states, n_spots)) if init_taus is None else init_taus
        # initialize start probability and emission probability
        log_startprob = np.log( np.ones(n_states) / n_states )
        if n_states > 1:
            transmat = np.ones((n_states, n_states)) * (1-self.t) / (n_states-1)
            np.fill_diagonal(transmat, self.t)
            log_transmat = np.log(transmat)
        else:
            log_transmat = np.zeros((1,1))
        # # a trick to speed up BetaBinom optimization: taking only unique values of (B allele count, total SNP covering read count)
        unique_values_nb, mapping_matrices_nb = construct_unique_matrix(X[:,0,:], base_nb_mean)
        unique_values_bb, mapping_matrices_bb = construct_unique_matrix(X[:,1,:], total_bb_RD)
        # EM algorithm
        for r in trange(max_iter):
            # E step
            log_emission = compute_emission_probability_nb_betabinom(X, base_nb_mean, log_mu, alphas, total_bb_RD, p_binom, taus, relative_rdr_weight)
            log_alpha = forward_lattice_sitewise(lengths, log_transmat, log_startprob, log_emission, log_sitewise_transmat)
            log_beta = backward_lattice_sitewise(lengths, log_transmat, log_startprob, log_emission, log_sitewise_transmat)
            log_gamma = compute_posterior_obs(log_alpha, log_beta)
            log_xi = compute_posterior_transition_sitewise(log_alpha, log_beta, log_transmat, log_emission)
            # M step
            if "s" in self.params:
                new_log_startprob = update_startprob_sitewise(lengths, log_gamma)
                new_log_startprob = new_log_startprob.flatten()
            else:
                new_log_startprob = log_startprob
            if "t" in self.params:
                new_log_transmat = update_transition_sitewise(log_xi, is_diag=is_diag)
            else:
                new_log_transmat = log_transmat
            if "m" in self.params:
                # new_log_mu, new_alphas = update_emission_params_nb_sitewise(X[:,0,:], log_gamma, base_nb_mean, alphas, start_log_mu=log_mu, \
                #     fix_NB_dispersion=fix_NB_dispersion, shared_NB_dispersion=shared_NB_dispersion)
                new_log_mu, new_alphas = update_emission_params_nb_sitewise_uniqvalues(unique_values_nb, mapping_matrices_nb, log_gamma, base_nb_mean, alphas, start_log_mu=log_mu, \
                    fix_NB_dispersion=fix_NB_dispersion, shared_NB_dispersion=shared_NB_dispersion)
            else:
                new_log_mu = log_mu
                new_alphas = alphas
            if "p" in self.params:
                # new_p_binom, new_taus = update_emission_params_bb_sitewise(X[:,1,:], log_gamma, total_bb_RD, taus, start_p_binom=p_binom, \
                #     fix_BB_dispersion=fix_BB_dispersion, shared_BB_dispersion=shared_BB_dispersion, \
                #     consider_normal=consider_normal, shared_BB_dispersion_normal=shared_BB_dispersion_normal)
                new_p_binom, new_taus = update_emission_params_bb_sitewise_uniqvalues(unique_values_bb, mapping_matrices_bb, log_gamma, total_bb_RD, taus, start_p_binom=p_binom, \
                    fix_BB_dispersion=fix_BB_dispersion, shared_BB_dispersion=shared_BB_dispersion, \
                    consider_normal=consider_normal, shared_BB_dispersion_normal=shared_BB_dispersion_normal)
            else:
                new_p_binom = p_binom
                new_taus = taus
            # check convergence
            print( np.mean(np.abs( np.exp(new_log_startprob) - np.exp(log_startprob) )), \
                np.mean(np.abs( np.exp(new_log_transmat) - np.exp(log_transmat) )), \
                np.mean(np.abs(new_log_mu - log_mu)),\
                np.mean(np.abs(new_p_binom - p_binom)) )
            print( np.hstack([new_log_mu, new_p_binom]) )
            if np.mean(np.abs( np.exp(new_log_transmat) - np.exp(log_transmat) )) < tol and \
                np.mean(np.abs(new_log_mu - log_mu)) < tol and np.mean(np.abs(new_p_binom - p_binom)) < tol:
                break
            log_startprob = new_log_startprob
            log_transmat = new_log_transmat
            log_mu = new_log_mu
            alphas = new_alphas
            p_binom = new_p_binom
            taus = new_taus
        return new_log_mu, new_alphas, new_p_binom, new_taus, new_log_startprob, new_log_transmat



class hmm_sitewise_test(object):
    def __init__(self, params="stmp", t=1-1e-4):
        """
        Attributes
        ----------
        params : str
            Codes for parameters that need to be updated. The corresponding parameter can only be updated if it is included in this argument. "s" for start probability; "t" for transition probability; "m" for Negative Binomial RDR signal; "p" for Beta Binomial BAF signal.

        t : float
            Determine initial self transition probability to be 1-t.
        """
        self.params = params
        self.t = t
    #
    def run_baum_welch_nb_bb_sitewise(self, X, lengths, n_states, base_nb_mean, total_bb_RD, log_sitewise_transmat, scalefactorfeatures=None, \
        fix_NB_dispersion=False, shared_NB_dispersion=False, fix_BB_dispersion=False, shared_BB_dispersion=False, consider_normal=False, shared_BB_dispersion_normal=True, \
        relative_rdr_weight=1.0, is_diag=False, init_log_mu=None, init_p_binom=None, init_alphas=None, init_taus=None, max_iter=100, tol=1e-4):
        '''
        Input
            X: size n_observations * n_components * n_spots.
            lengths: sum of lengths = n_observations.
            base_nb_mean: size of n_observations * n_spots.
            In NB-BetaBinom model, n_components = 2
        Intermediate
            log_mu: size of n_states. Log of mean/exposure/base_prob of each HMM state.
            alpha: size of n_states. Dispersioon parameter of each HMM state.
        '''
        n_obs = X.shape[0]
        n_comp = X.shape[1]
        n_spots = X.shape[2]
        assert n_comp == 2
        # initialize NB logmean shift and BetaBinom prob
        log_mu = np.vstack([np.linspace(-0.1, 0.1, n_states) for r in range(n_spots)]).T if init_log_mu is None else init_log_mu
        p_binom = np.vstack([np.linspace(0.05, 0.45, n_states) for r in range(n_spots)]).T if init_p_binom is None else init_p_binom
        # initialize (inverse of) dispersion param in NB and BetaBinom
        alphas = 0.1 * np.ones((n_states, n_spots)) if init_alphas is None else init_alphas
        taus = 30 * np.ones((n_states, n_spots)) if init_taus is None else init_taus
        # initialize start probability and emission probability
        log_startprob = np.log( np.ones(n_states) / n_states )
        transmat = np.ones((n_states, n_states)) * (1-self.t) / (n_states-1)
        np.fill_diagonal(transmat, self.t)
        log_transmat = np.log(transmat)
        # TEST scalefactors
        scalefactors = None if scalefactorfeatures is None else np.zeros((scalefactorfeatures.shape[1], n_spots))
        # # a trick to speed up BetaBinom optimization: taking only unique values of (B allele count, total SNP covering read count)
        unique_values_nb, mapping_matrices_nb = construct_unique_matrix(X[:,0,:], base_nb_mean)
        unique_values_bb, mapping_matrices_bb = construct_unique_matrix(X[:,1,:], total_bb_RD)
        # EM algorithm
        for r in trange(max_iter):
            # E step
            log_emission = compute_emission_probability_nb_betabinom_test(X, base_nb_mean, log_mu, alphas, total_bb_RD, p_binom, taus, scalefactorfeatures, scalefactors, relative_rdr_weight)
            log_alpha = forward_lattice_sitewise(lengths, log_transmat, log_startprob, log_emission, log_sitewise_transmat)
            log_beta = backward_lattice_sitewise(lengths, log_transmat, log_startprob, log_emission, log_sitewise_transmat)
            log_gamma = compute_posterior_obs(log_alpha, log_beta)
            log_xi = compute_posterior_transition_sitewise(log_alpha, log_beta, log_transmat, log_emission)
            # M step
            if "s" in self.params:
                new_log_startprob = update_startprob_sitewise(lengths, log_gamma)
                new_log_startprob = new_log_startprob.flatten()
            else:
                new_log_startprob = log_startprob
            if "t" in self.params:
                new_log_transmat = update_transition_sitewise(log_xi, is_diag=is_diag)
            else:
                new_log_transmat = log_transmat
            if "m" in self.params:
<<<<<<< HEAD
                new_log_mu, new_alphas, new_scalefactors = update_emission_params_nb_sitewise_test(X[:,0,:], log_gamma, base_nb_mean, alphas, scalefactors=scalefactors, start_log_mu=log_mu, \
                    fix_NB_dispersion=fix_NB_dispersion, shared_NB_dispersion=shared_NB_dispersion, scalefactorfeatures=scalefactorfeatures)
                # new_log_mu, new_alphas = update_emission_params_nb_sitewise_uniqvalues(unique_values_nb, mapping_matrices_nb, log_gamma, base_nb_mean, alphas, start_log_mu=log_mu, \
=======
                # new_log_mu, new_alphas = update_emission_params_nb_sitewise(X[:,0,:], log_gamma, base_nb_mean, alphas, start_log_mu=log_mu, \
>>>>>>> 141c246e
                #     fix_NB_dispersion=fix_NB_dispersion, shared_NB_dispersion=shared_NB_dispersion)
                new_log_mu, new_alphas = update_emission_params_nb_sitewise_uniqvalues(unique_values_nb, mapping_matrices_nb, log_gamma, base_nb_mean, alphas, start_log_mu=log_mu, \
                    fix_NB_dispersion=fix_NB_dispersion, shared_NB_dispersion=shared_NB_dispersion)
            else:
                new_log_mu = log_mu
                new_alphas = alphas
            if "p" in self.params:
                # new_p_binom, new_taus = update_emission_params_bb_sitewise(X[:,1,:], log_gamma, total_bb_RD, taus, start_p_binom=p_binom, \
                #    fix_BB_dispersion=fix_BB_dispersion, shared_BB_dispersion=shared_BB_dispersion, \
                #    consider_normal=consider_normal, shared_BB_dispersion_normal=shared_BB_dispersion_normal)
                new_p_binom, new_taus = update_emission_params_bb_sitewise_uniqvalues(unique_values_bb, mapping_matrices_bb, log_gamma, total_bb_RD, taus, start_p_binom=p_binom, \
                    fix_BB_dispersion=fix_BB_dispersion, shared_BB_dispersion=shared_BB_dispersion, \
                    consider_normal=consider_normal, shared_BB_dispersion_normal=shared_BB_dispersion_normal)
            else:
                new_p_binom = p_binom
                new_taus = taus
            # check convergence
            print( np.mean(np.abs( np.exp(new_log_startprob) - np.exp(log_startprob) )), \
                np.mean(np.abs( np.exp(new_log_transmat) - np.exp(log_transmat) )), \
                np.mean(np.abs(new_log_mu - log_mu)),\
                np.mean(np.abs(new_p_binom - p_binom)) )
            print( np.hstack([new_log_mu, new_p_binom]) )
            print(f"scalefactors: {new_scalefactors}")
            if np.mean(np.abs( np.exp(new_log_transmat) - np.exp(log_transmat) )) < tol and \
                np.mean(np.abs(new_log_mu - log_mu)) < tol and np.mean(np.abs(new_p_binom - p_binom)) < tol:
                break
            log_startprob = new_log_startprob
            log_transmat = new_log_transmat
            log_mu = new_log_mu
            alphas = new_alphas
            p_binom = new_p_binom
            taus = new_taus
            scalefactors = new_scalefactors
        return new_log_mu, new_alphas, new_p_binom, new_taus, new_log_startprob, new_log_transmat, new_scalefactors


def posterior_nb_bb_sitewise(X, lengths, base_nb_mean, log_mu, alphas, total_bb_RD, p_binom, taus, log_startprob, log_transmat, log_sitewise_transmat):
    """
    Attributes
    ----------
    X : array, shape (n_observations, n_components, n_spots)
        Observed expression UMI count and allele frequency UMI count.

    lengths : array, shape (n_chromosomes,)
        Number genes (or bins) per chromosome, the sum of this vector should be equal to n_observations.

    base_nb_mean : array, shape (n_observations, n_spots)
        Mean expression under diploid state.

    log_mu : array, shape (n_states, n_spots)
        Log read depth shift of each CNV states.

    alphas : array, shape (n_states, n_spots)
        Inverse of dispersion in NB distribution of each state.

    total_bb_RD : array, shape (n_observations, n_spots)
        SNP-covering reads for both REF and ALT across genes along genome.

    p_binom : array, shape (n_states, n_spots)
        MAF of each CNV states.

    taus : array, shape (n_states, n_spots)
        Inverse of dispersion of Beta-Binomial distribution of each state.

    log_startprob : array, shape (n_states,)
        Log of start probability.

    log_transmat : array, shape (n_states, n_states)
        Log of transition probability across states.

    log_sitewise_transmat : array, shape (n_observations)
        Log of phase switch probability of each gene (or bin).
    """
    log_emission = compute_emission_probability_nb_betabinom(X, base_nb_mean, log_mu, alphas, total_bb_RD, p_binom, taus)
    log_alpha = forward_lattice_sitewise(lengths, log_transmat, log_startprob, log_emission, log_sitewise_transmat)
    log_beta = backward_lattice_sitewise(lengths, log_transmat, log_startprob, log_emission, log_sitewise_transmat)
    log_gamma = compute_posterior_obs(log_alpha, log_beta)
    return log_gamma


def loglikelihood_nb_bb_sitewise(X, lengths, base_nb_mean, log_mu, alphas, total_bb_RD, p_binom, taus, log_startprob, log_transmat, log_sitewise_transmat):
    """
    Attributes
    ----------
    X : array, shape (n_observations, n_components, n_spots)
        Observed expression UMI count and allele frequency UMI count.

    lengths : array, shape (n_chromosomes,)
        Number genes (or bins) per chromosome, the sum of this vector should be equal to n_observations.

    base_nb_mean : array, shape (n_observations, n_spots)
        Mean expression under diploid state.

    log_mu : array, shape (n_states, n_spots)
        Log read depth shift of each CNV states.

    alphas : array, shape (n_states, n_spots)
        Inverse of dispersion in NB distribution of each state.

    total_bb_RD : array, shape (n_observations, n_spots)
        SNP-covering reads for both REF and ALT across genes along genome.

    p_binom : array, shape (n_states, n_spots)
        MAF of each CNV states.

    taus : array, shape (n_states, n_spots)
        Inverse of dispersion of Beta-Binomial distribution of each state.

    log_startprob : array, shape (n_states,)
        Log of start probability.

    log_transmat : array, shape (n_states, n_states)
        Log of transition probability across states.

    log_sitewise_transmat : array, shape (n_observations)
        Log of phase switch probability of each gene (or bin).
    """
    log_emission = compute_emission_probability_nb_betabinom(X, base_nb_mean, log_mu, alphas, total_bb_RD, p_binom, taus)
    log_alpha = forward_lattice_sitewise(lengths, log_transmat, log_startprob, log_emission, log_sitewise_transmat)
    return np.sum(scipy.special.logsumexp(log_alpha[:,lengths-1], axis=0)), log_alpha


def viterbi_nb_bb_sitewise(X, lengths, base_nb_mean, log_mu, alphas, total_bb_RD, p_binom, taus, log_startprob, log_transmat, log_sitewise_transmat):
    '''
    Input
        X: size n_observations * n_components * n_spots.
        lengths: sum of lengths = n_observations.
        exposures: size of n_observations * n_spots.
        base_prob: size of n_observations. The expression probability derived from normal spots.
        log_mu: size of n_states. Log of mean/exposure/base_prob of each HMM state.
        alpha: size of n_states. Dispersioon parameter of each HMM state.
        log_transmat: n_states * n_states. Transition probability after log transformation.
        log_startprob: n_states. Start probability after log transformation.
    Output
#        log_prob: a scalar.
        labels: size of n_observations.
    Intermediate
        log_emission: n_states * n_observations * n_spots. Log probability.
        log_v: n_states * n_observations per chromosome. Log of viterbi DP table. v[i,t] = max_{q_1, ..., q_{t-1}} P(o_1, q_1, ..., o_{t-1}, q_{t-1}, o_t, q_t=i | lambda).
    '''
    n_obs = X.shape[0]
    n_comp = X.shape[1]
    n_spots = X.shape[2]
    n_states = log_transmat.shape[0]
    log_sitewise_self_transmat = np.log(1 - np.exp(log_sitewise_transmat))
    log_emission = compute_emission_probability_nb_betabinom(X, base_nb_mean, log_mu, alphas, total_bb_RD, p_binom, taus)
    # initialize viterbi DP table and backtracking table
    labels = np.array([])
    merged_labels = np.array([])
    cumlen = 0
    for le in lengths:
        log_v = np.zeros((2*n_states, le))
        bt = np.zeros((2*n_states, le))
        for t in np.arange(le):
            if cumlen == 0 and t == 0:
                log_v[:, 0] = np.mean(log_emission[:,0,:], axis=1) + np.append(log_startprob,log_startprob) + np.log(0.5)
                continue
            for i in np.arange(2*n_states):
                if t > 0:
                    tmp = log_v[:, (t-1)] + np.append(log_transmat[:,i - n_states * int(i/n_states)], log_transmat[:,i - n_states * int(i/n_states)]) + np.sum(log_emission[i, (cumlen+t), :])
                else:
                    tmp = np.append(log_startprob[i - n_states * int(i/n_states)], log_startprob[i - n_states * int(i/n_states)]) + np.sum(log_emission[i, (cumlen+t), :])
                bt[i, t] = np.argmax(tmp)
                log_v[i, t] = np.max(tmp)
        # backtracking to get the sequence
        chr_labels = [ np.argmax(log_v[:,-1]) ]
        
        if cumlen == 0:
            for t2 in np.arange(le-1, 0, -1):
                chr_labels.append( int(bt[chr_labels[-1],t2]))
        else:
            for t2 in np.arange(le-2, -1, -1):
                chr_labels.append( int(bt[chr_labels[-1],t2]))

        chr_labels = np.array(chr_labels[::-1]).astype(int)
        # merge two phases
        chr_merged_labels = copy.copy(chr_labels)
        chr_merged_labels[chr_merged_labels >= n_states] = chr_merged_labels[chr_merged_labels >= n_states] - n_states
        
        if cumlen == 0:
            labels = chr_labels
            merged_labels = chr_merged_labels
        else:
            labels = np.append(labels, chr_labels)
            merged_labels = np.append(merged_labels, chr_merged_labels)
        
        cumlen += le
    return labels, merged_labels


from sklearn.mixture import GaussianMixture
# def initialization_by_gmm(n_states, X, base_nb_mean, total_bb_RD, params, random_state=None, in_log_space=True):
#     # prepare gmm input
#     if in_log_space:
#         X_gmm_rdr = np.vstack([ np.log(X[:,0,s]/base_nb_mean[:,s]) for s in range(X.shape[2]) ]).T
#     else:
#         X_gmm_rdr = np.vstack([ X[:,0,s]/base_nb_mean[:,s] for s in range(X.shape[2]) ]).T
#     X_gmm_baf = np.vstack([ X[:,1,s] / total_bb_RD[:,s] for s in range(X.shape[2]) ]).T
#     if ("m" in params) and ("p" in params):
#         indexes = np.where(X_gmm_baf[:,0] > 0.5)[0]
#         X_gmm_baf[indexes,:] = 1 - X_gmm_baf[indexes,:]
#         X_gmm = np.hstack([X_gmm_rdr, X_gmm_baf])
#     elif "m" in params:
#         X_gmm = X_gmm_rdr
#     elif "p" in params:
#         indexes = np.where(X_gmm_baf[:,0] > 0.5)[0]
#         X_gmm_baf[indexes,:] = 1 - X_gmm_baf[indexes,:]
#         X_gmm = X_gmm_baf
#     X_gmm = X_gmm[np.sum(np.isnan(X_gmm), axis=1) == 0, :]
#     # run GMM
#     if random_state is None:
#         gmm = GaussianMixture(n_components=n_states, max_iter=1).fit(X_gmm)
#     else:
#         gmm = GaussianMixture(n_components=n_states, max_iter=1, random_state=random_state).fit(X_gmm)
#     # turn gmm fitted parameters to HMM log_mu and p_binom parameters
#     if ("m" in params) and ("p" in params):
#         gmm_log_mu = gmm.means_[:,:X.shape[2]] if in_log_space else np.log(gmm.means_[:,:X.shape[2]])
#         gmm_p_binom = gmm.means_[:, X.shape[2]:]
#      elif "m" in params:
#         gmm_log_mu = gmm.means_ if in_log_space else np.log(gmm.means_[:,:X.shape[2]])
#         gmm_p_binom = None
#     elif "p" in params:
#         gmm_log_mu = None
#         gmm_p_binom = gmm.means_
#     return gmm_log_mu, gmm_p_binom


def initialization_by_gmm(n_states, X, base_nb_mean, total_bb_RD, params, random_state=None, in_log_space=True, remove_baf_zero=False):
    # prepare gmm input of RDR and BAF separately
    X_gmm_rdr = None
    X_gmm_baf = None
    if "m" in params:
        if in_log_space:
            X_gmm_rdr = np.vstack([ np.log(X[:,0,s]/base_nb_mean[:,s]) for s in range(X.shape[2]) ]).T
            offset = np.mean(X_gmm_rdr)
            normalizetomax1 = np.max(X_gmm_rdr[(~np.isnan(X_gmm_rdr)) & (~np.isinf(X_gmm_rdr))]) - np.min(X_gmm_rdr[(~np.isnan(X_gmm_rdr)) & (~np.isinf(X_gmm_rdr))])
            X_gmm_rdr = (X_gmm_rdr - offset) / normalizetomax1
        else:
            X_gmm_rdr = np.vstack([ X[:,0,s]/base_nb_mean[:,s] for s in range(X.shape[2]) ]).T
            offset = 0
            normalizetomax1 = np.max(X_gmm_rdr[(~np.isnan(X_gmm_rdr)) & (~np.isinf(X_gmm_rdr))])
            X_gmm_rdr = (X_gmm_rdr - offset) / normalizetomax1
    if "p" in params:
        X_gmm_baf = np.vstack([ X[:,1,s] / total_bb_RD[:,s] for s in range(X.shape[2]) ]).T
    # whether remove 0 in BAF
    if ("p" in params) and remove_baf_zero:
        indexes = np.where(np.min(X_gmm_baf, axis=1) > 0)[0]
        X_gmm_baf = X_gmm_baf[indexes, :]
        if "m" in params:
            X_gmm_rdr = X_gmm_rdr[indexes, :]

    # combine RDR and BAF
    if ("m" in params) and ("p" in params):
        indexes = np.where(X_gmm_baf[:,0] > 0.5)[0]
        X_gmm_baf[indexes,:] = 1 - X_gmm_baf[indexes,:]
        # only consider the 20% -- 80% RDR values for GMM, replace the out-of-range values by the closest within-range value
        # quantile20 = [np.percentile(X_gmm_rdr[~np.isnan(X_gmm_rdr[:,k]), k], 20) for k in range(X_gmm_rdr.shape[1])]
        # quantile80 = [np.percentile(X_gmm_rdr[~np.isnan(X_gmm_rdr[:,k]), k], 80) for k in range(X_gmm_rdr.shape[1])]
        # for k in range(X_gmm_rdr.shape[1]):
        #     X_gmm_rdr[X_gmm_rdr[:,k] < quantile20[k], k] = quantile20[k]
        #     X_gmm_rdr[X_gmm_rdr[:,k] > quantile80[k], k] = quantile80[k]
        X_gmm = np.hstack([X_gmm_rdr, X_gmm_baf])
    elif "m" in params:
        # only consider the 20% -- 80% RDR values for GMM, replace the out-of-range values by the closest within-range value
        # quantile20 = [np.percentile(X_gmm_rdr[~np.isnan(X_gmm_rdr[:,k]), k], 20) for k in range(X_gmm_rdr.shape[1])]
        # quantile80 = [np.percentile(X_gmm_rdr[~np.isnan(X_gmm_rdr[:,k]), k], 80) for k in range(X_gmm_rdr.shape[1])]
        # for k in range(X_gmm_rdr.shape[1]):
        #     X_gmm_rdr[X_gmm_rdr[:,k] < quantile20[k], k] = quantile20[k]
        #     X_gmm_rdr[X_gmm_rdr[:,k] > quantile80[k], k] = quantile80[k]
        X_gmm = X_gmm_rdr
    elif "p" in params:
        indexes = np.where(X_gmm_baf[:,0] > 0.5)[0]
        X_gmm_baf[indexes,:] = 1 - X_gmm_baf[indexes,:]
        X_gmm = X_gmm_baf
    # deal with NAN
    for k in range(X_gmm.shape[1]):
        last_idx_notna = -1
        for i in range(X_gmm.shape[0]):
            if last_idx_notna >= 0 and np.isnan(X_gmm[i, k]):
                X_gmm[i, k] = X_gmm[last_idx_notna, k]
            elif not np.isnan(X_gmm[i, k]):
                last_idx_notna = i
    X_gmm = X_gmm[np.sum(np.isnan(X_gmm), axis=1) == 0, :]
    # run GMM
    if random_state is None:
        gmm = GaussianMixture(n_components=n_states, max_iter=1).fit(X_gmm)
    else:
        gmm = GaussianMixture(n_components=n_states, max_iter=1, random_state=random_state).fit(X_gmm)
    # turn gmm fitted parameters to HMM log_mu and p_binom parameters
    if ("m" in params) and ("p" in params):
        gmm_log_mu = gmm.means_[:,:X.shape[2]] * normalizetomax1 + offset if in_log_space else np.log(gmm.means_[:,:X.shape[2]] * normalizetomax1 + offset)
        gmm_p_binom = gmm.means_[:, X.shape[2]:]
    elif "m" in params:
        gmm_log_mu = gmm.means_ * normalizetomax1 + offset if in_log_space else np.log(gmm.means_[:,:X.shape[2]] * normalizetomax1 + offset)
        gmm_p_binom = None
    elif "p" in params:
        gmm_log_mu = None
        gmm_p_binom = gmm.means_
    return gmm_log_mu, gmm_p_binom


def pipeline_baum_welch(output_prefix, X, lengths, n_states, base_nb_mean, total_bb_RD, log_sitewise_transmat, params="smp", t=1-1e-6, random_state=0, \
    in_log_space=True, remove_baf_zero=False, fix_NB_dispersion=False, shared_NB_dispersion=True, fix_BB_dispersion=False, shared_BB_dispersion=True, \
    consider_normal=False, shared_BB_dispersion_normal=True, init_log_mu=None, init_p_binom=None, init_alphas=None, init_taus=None, \
    relative_rdr_weight=1.0, is_diag=True, max_iter=100, tol=1e-4):
    # initialization
    n_spots = X.shape[2]
    if ((init_log_mu is None) and ("m" in params)) or ((init_p_binom is None) and ("p" in params)):
        tmp_log_mu, tmp_p_binom = initialization_by_gmm(n_states, X, base_nb_mean, total_bb_RD, params, random_state=random_state, in_log_space=in_log_space, remove_baf_zero=remove_baf_zero)
        if (init_log_mu is None) and ("m" in params):
            init_log_mu = tmp_log_mu
        if (init_p_binom is None) and ("p" in params):
            init_p_binom = tmp_p_binom
    print(f"init_log_mu = {init_log_mu}")
    print(f"init_p_binom = {init_p_binom}")
    
    # fit HMM-NB-BetaBinom
    hmmmodel = hmm_sitewise(params=params, t=t)
    new_log_mu, new_alphas, new_p_binom, new_taus, new_log_startprob, new_log_transmat = hmmmodel.run_baum_welch_nb_bb_sitewise(X, lengths, \
        n_states, base_nb_mean, total_bb_RD, log_sitewise_transmat, \
        fix_NB_dispersion=fix_NB_dispersion, shared_NB_dispersion=shared_NB_dispersion, \
        fix_BB_dispersion=fix_BB_dispersion, shared_BB_dispersion=shared_BB_dispersion, \
        consider_normal=consider_normal, shared_BB_dispersion_normal=shared_BB_dispersion_normal, \
        relative_rdr_weight=relative_rdr_weight, is_diag=is_diag, init_log_mu=init_log_mu, init_p_binom=init_p_binom, init_alphas=init_alphas, init_taus=init_taus, \
        max_iter=max_iter, tol=tol)

    # compute posterior and prediction
    log_gamma = posterior_nb_bb_sitewise(X, lengths, \
                                     base_nb_mean, new_log_mu, new_alphas, \
                                     total_bb_RD, new_p_binom, new_taus, \
                                     new_log_startprob, new_log_transmat, log_sitewise_transmat)
    pred = np.argmax(log_gamma, axis=0)
    pred_cnv = pred % n_states
    
    # likelihood
    log_emission = compute_emission_probability_nb_betabinom(X, base_nb_mean, new_log_mu, new_alphas, total_bb_RD, new_p_binom, new_taus)
    log_alpha = forward_lattice_sitewise(lengths, new_log_transmat, new_log_startprob, log_emission, log_sitewise_transmat)
    llf = np.sum(scipy.special.logsumexp(log_alpha[:,lengths-1], axis=0))

    # save results
    if not output_prefix is None:
        tmp = np.log10(1 - t)
        np.savez(f"{output_prefix}_nstates{n_states}_{params}_{tmp:.0f}_seed{random_state}.npz", \
                new_log_mu=new_log_mu, new_alphas=new_alphas, new_p_binom=new_p_binom, new_taus=new_taus, \
                new_log_startprob=new_log_startprob, new_log_transmat=new_log_transmat, log_gamma=log_gamma, pred_cnv=pred_cnv, llf=llf)
    else:
        res = {"new_log_mu":new_log_mu, "new_alphas":new_alphas, "new_p_binom":new_p_binom, "new_taus":new_taus, \
            "new_log_startprob":new_log_startprob, "new_log_transmat":new_log_transmat, "log_gamma":log_gamma, "pred_cnv":pred_cnv, "llf":llf}
        return res



def pipeline_baum_welch_test(output_prefix, X, lengths, n_states, base_nb_mean, total_bb_RD, log_sitewise_transmat, scalefactorfeatures=None, params="smp", t=1-1e-6, random_state=0, \
    in_log_space=True, remove_baf_zero=False, fix_NB_dispersion=False, shared_NB_dispersion=True, fix_BB_dispersion=False, shared_BB_dispersion=True, \
    consider_normal=False, shared_BB_dispersion_normal=True, init_log_mu=None, init_p_binom=None, init_alphas=None, init_taus=None, \
    relative_rdr_weight=1.0, is_diag=True, max_iter=100, tol=1e-4):
    # initialization
    n_spots = X.shape[2]
    if ((init_log_mu is None) and ("m" in params)) or ((init_p_binom is None) and ("p" in params)):
        tmp_log_mu, tmp_p_binom = initialization_by_gmm(n_states, X, base_nb_mean, total_bb_RD, params, random_state=random_state, in_log_space=in_log_space, remove_baf_zero=remove_baf_zero)
        if (init_log_mu is None) and ("m" in params):
            init_log_mu = tmp_log_mu
        if (init_p_binom is None) and ("p" in params):
            init_p_binom = tmp_p_binom
    print(f"init_log_mu = {init_log_mu}")
    print(f"init_p_binom = {init_p_binom}")
    
    # fit HMM-NB-BetaBinom
    hmmmodel = hmm_sitewise_test(params=params, t=t)
    new_log_mu, new_alphas, new_p_binom, new_taus, new_log_startprob, new_log_transmat, new_scalefactors = hmmmodel.run_baum_welch_nb_bb_sitewise(X, lengths, \
        n_states, base_nb_mean, total_bb_RD, log_sitewise_transmat, scalefactorfeatures=scalefactorfeatures, \
        fix_NB_dispersion=fix_NB_dispersion, shared_NB_dispersion=shared_NB_dispersion, \
        fix_BB_dispersion=fix_BB_dispersion, shared_BB_dispersion=shared_BB_dispersion, \
        consider_normal=consider_normal, shared_BB_dispersion_normal=shared_BB_dispersion_normal, \
        relative_rdr_weight=relative_rdr_weight, is_diag=is_diag, init_log_mu=init_log_mu, init_p_binom=init_p_binom, init_alphas=init_alphas, init_taus=init_taus, \
        max_iter=max_iter, tol=tol)

    # compute posterior and prediction
    log_gamma = posterior_nb_bb_sitewise(X, lengths, \
                                     base_nb_mean, new_log_mu, new_alphas, \
                                     total_bb_RD, new_p_binom, new_taus, \
                                     new_log_startprob, new_log_transmat, log_sitewise_transmat)
    pred = np.argmax(log_gamma, axis=0)
    pred_cnv = pred % n_states
    
    # likelihood
    log_emission = compute_emission_probability_nb_betabinom(X, base_nb_mean, new_log_mu, new_alphas, total_bb_RD, new_p_binom, new_taus)
    log_alpha = forward_lattice_sitewise(lengths, new_log_transmat, new_log_startprob, log_emission, log_sitewise_transmat)
    llf = np.sum(scipy.special.logsumexp(log_alpha[:,lengths-1], axis=0))

    # save results
    if not output_prefix is None:
        tmp = np.log10(1 - t)
        np.savez(f"{output_prefix}_nstates{n_states}_{params}_{tmp:.0f}_seed{random_state}.npz", \
                new_log_mu=new_log_mu, new_alphas=new_alphas, new_p_binom=new_p_binom, new_taus=new_taus, \
                new_log_startprob=new_log_startprob, new_log_transmat=new_log_transmat, log_gamma=log_gamma, pred_cnv=pred_cnv, llf=llf)
    else:
        res = {"new_log_mu":new_log_mu, "new_alphas":new_alphas, "new_p_binom":new_p_binom, "new_taus":new_taus, "new_scalefactors":new_scalefactors, \
            "new_log_startprob":new_log_startprob, "new_log_transmat":new_log_transmat, "log_gamma":log_gamma, "pred_cnv":pred_cnv, "llf":llf}
        return res<|MERGE_RESOLUTION|>--- conflicted
+++ resolved
@@ -157,10 +157,6 @@
             pairs = np.unique( np.vstack([obs_count[:,s], total_count[:,s]]).T.round(decimals=4), axis=0 )
         unique_values.append( pairs )
         pair_index = {(pairs[i,0], pairs[i,1]):i for i in range(pairs.shape[0])}
-<<<<<<< HEAD
-        # construct mapping matrix
-=======
->>>>>>> 141c246e
         mat_row = np.arange(n_obs)
         mat_col = np.zeros(n_obs, dtype=int)
         for i in range(n_obs):
@@ -173,7 +169,7 @@
     return unique_values, mapping_matrices
 
 
-def compute_emission_probability_nb_betabinom(X, base_nb_mean, log_mu, alphas, total_bb_RD, p_binom, taus, relative_rdr_weight=1.0):
+def compute_emission_probability_nb_betabinom(X, base_nb_mean, log_mu, alphas, total_bb_RD, p_binom, taus):
     """
     Attributes
     ----------
@@ -217,7 +213,7 @@
                 nb_mean = base_nb_mean[idx_nonzero,s] * np.exp(log_mu[i, s])
                 nb_std = np.sqrt(nb_mean + alphas[i, s] * nb_mean**2)
                 n, p = convert_params(nb_mean, nb_std)
-                log_emission[i, idx_nonzero, s] = relative_rdr_weight * scipy.stats.nbinom.logpmf(X[idx_nonzero, 0, s], n, p)
+                log_emission[i, idx_nonzero, s] = scipy.stats.nbinom.logpmf(X[idx_nonzero, 0, s], n, p)
                 log_emission[i + n_states, idx_nonzero, s] = log_emission[i, idx_nonzero, s]
             # AF from BetaBinom distribution
             idx_nonzero = np.where(total_bb_RD[:,s] > 0)[0]
@@ -225,118 +221,6 @@
                 log_emission[i, idx_nonzero, s] += scipy.stats.betabinom.logpmf(X[idx_nonzero,1,s], total_bb_RD[idx_nonzero,s], p_binom[i, s] * taus[i, s], (1-p_binom[i, s]) * taus[i, s])
                 log_emission[i + n_states, idx_nonzero, s] += scipy.stats.betabinom.logpmf(X[idx_nonzero,1,s], total_bb_RD[idx_nonzero,s], (1-p_binom[i, s]) * taus[i, s], p_binom[i, s] * taus[i, s])
     return log_emission
-
-
-def compute_emission_probability_nb_betabinom_v2(X, base_nb_mean, log_mu, alphas, total_bb_RD, p_binom, taus, relative_rdr_weight=1.0):
-    """
-    Attributes
-    ----------
-    X : array, shape (n_observations, n_components, n_spots)
-        Observed expression UMI count and allele frequency UMI count.
-
-    base_nb_mean : array, shape (n_observations, n_spots)
-        Mean expression under diploid state.
-
-    log_mu : array, shape (n_states, n_spots)
-        Log of read depth change due to CNV. Mean of NB distributions in HMM per state per spot.
-
-    alphas : array, shape (n_states, n_spots)
-        Over-dispersion of NB distributions in HMM per state per spot.
-
-    total_bb_RD : array, shape (n_observations, n_spots)
-        SNP-covering reads for both REF and ALT across genes along genome.
-
-    p_binom : array, shape (n_states, n_spots)
-        BAF due to CNV. Mean of Beta Binomial distribution in HMM per state per spot.
-
-    taus : array, shape (n_states, n_spots)
-        Over-dispersion of Beta Binomial distribution in HMM per state per spot.
-    
-    Returns
-    ----------
-    log_emission : array, shape (2*n_states, n_obs, n_spots)
-        Log emission probability for each gene each spot (or sample) under each state. There is a common bag of states across all spots.
-    """
-    n_obs = X.shape[0]
-    n_comp = X.shape[1]
-    n_spots = X.shape[2]
-    n_states = log_mu.shape[0]
-    # initialize log_emission
-    log_emission_rdr = np.zeros((2 * n_states, n_obs, n_spots))
-    log_emission_baf = np.zeros((2 * n_states, n_obs, n_spots))
-    for i in np.arange(n_states):
-        for s in np.arange(n_spots):
-            # expression from NB distribution
-            idx_nonzero = np.where(base_nb_mean[:,s] > 0)[0]
-            if len(idx_nonzero) > 0:
-                nb_mean = base_nb_mean[idx_nonzero,s] * np.exp(log_mu[i, s])
-                nb_std = np.sqrt(nb_mean + alphas[i, s] * nb_mean**2)
-                n, p = convert_params(nb_mean, nb_std)
-                log_emission_rdr[i, idx_nonzero, s] = relative_rdr_weight * scipy.stats.nbinom.logpmf(X[idx_nonzero, 0, s], n, p)
-                log_emission_rdr[i + n_states, idx_nonzero, s] = log_emission_rdr[i, idx_nonzero, s]
-            # AF from BetaBinom distribution
-            idx_nonzero = np.where(total_bb_RD[:,s] > 0)[0]
-            if len(idx_nonzero) > 0:
-                log_emission_baf[i, idx_nonzero, s] = scipy.stats.betabinom.logpmf(X[idx_nonzero,1,s], total_bb_RD[idx_nonzero,s], p_binom[i, s] * taus[i, s], (1-p_binom[i, s]) * taus[i, s])
-                log_emission_baf[i + n_states, idx_nonzero, s] = scipy.stats.betabinom.logpmf(X[idx_nonzero,1,s], total_bb_RD[idx_nonzero,s], (1-p_binom[i, s]) * taus[i, s], p_binom[i, s] * taus[i, s])
-    return log_emission_rdr, log_emission_baf
-
-
-def compute_emission_probability_nb_betabinom_test(X, base_nb_mean, log_mu, alphas, total_bb_RD, p_binom, taus, scalefactorfeatures, scalefactors, relative_rdr_weight=1.0):
-    """
-    Attributes
-    ----------
-    X : array, shape (n_observations, n_components, n_spots)
-        Observed expression UMI count and allele frequency UMI count.
-
-    base_nb_mean : array, shape (n_observations, n_spots)
-        Mean expression under diploid state.
-
-    log_mu : array, shape (n_states, n_spots)
-        Log of read depth change due to CNV. Mean of NB distributions in HMM per state per spot.
-
-    alphas : array, shape (n_states, n_spots)
-        Over-dispersion of NB distributions in HMM per state per spot.
-
-    total_bb_RD : array, shape (n_observations, n_spots)
-        SNP-covering reads for both REF and ALT across genes along genome.
-
-    p_binom : array, shape (n_states, n_spots)
-        BAF due to CNV. Mean of Beta Binomial distribution in HMM per state per spot.
-
-    taus : array, shape (n_states, n_spots)
-        Over-dispersion of Beta Binomial distribution in HMM per state per spot.
-    
-    Returns
-    ----------
-    log_emission : array, shape (2*n_states, n_obs, n_spots)
-        Log emission probability for each gene each spot (or sample) under each state. There is a common bag of states across all spots.
-    """
-    n_obs = X.shape[0]
-    n_comp = X.shape[1]
-    n_spots = X.shape[2]
-    n_states = log_mu.shape[0]
-    # initialize log_emission
-    log_emission = np.zeros((2 * n_states, n_obs, n_spots))
-    for i in np.arange(n_states):
-        for s in np.arange(n_spots):
-            # expression from NB distribution
-            idx_nonzero = np.where(base_nb_mean[:,s] > 0)[0]
-            if len(idx_nonzero) > 0:
-                nb_mean = base_nb_mean[idx_nonzero,s] * np.exp(log_mu[i, s])
-                if (not scalefactorfeatures is None) and (not scalefactors is None):
-                    nb_mean = base_nb_mean[idx_nonzero,s] * np.exp(log_mu[i, s] + scalefactorfeatures.dot(scalefactors[:,s]))
-                nb_std = np.sqrt(nb_mean + alphas[i, s] * nb_mean**2)
-                n, p = convert_params(nb_mean, nb_std)
-                log_emission[i, idx_nonzero, s] = relative_rdr_weight * scipy.stats.nbinom.logpmf(X[idx_nonzero, 0, s], n, p)
-                log_emission[i + n_states, idx_nonzero, s] = log_emission[i, idx_nonzero, s]
-            # AF from BetaBinom distribution
-            idx_nonzero = np.where(total_bb_RD[:,s] > 0)[0]
-            if len(idx_nonzero) > 0:
-                log_emission[i, idx_nonzero, s] += scipy.stats.betabinom.logpmf(X[idx_nonzero,1,s], total_bb_RD[idx_nonzero,s], p_binom[i, s] * taus[i, s], (1-p_binom[i, s]) * taus[i, s])
-                log_emission[i + n_states, idx_nonzero, s] += scipy.stats.betabinom.logpmf(X[idx_nonzero,1,s], total_bb_RD[idx_nonzero,s], (1-p_binom[i, s]) * taus[i, s], p_binom[i, s] * taus[i, s])
-    return log_emission
-
 
 
 @njit 
@@ -744,94 +628,6 @@
                     new_log_mu[:,s] = res.params[:-1] if model.nloglikeobs(res.params) < model.nloglikeobs(res2.params) else res2.params[:-1]
                     new_alphas[:,s] = res.params[-1] if model.nloglikeobs(res.params) < model.nloglikeobs(res2.params) else res2.params[-1]
     return new_log_mu, new_alphas
-
-
-
-def update_emission_params_nb_sitewise_test(X_nb, log_gamma, base_nb_mean, alphas, \
-    scalefactors=None, start_log_mu=None, fix_NB_dispersion=False, shared_NB_dispersion=False, scalefactorfeatures=None):
-    """
-    Attributes
-    ----------
-    X_nb : array, shape (n_observations, n_spots)
-        Observed expression UMI count UMI count.
-
-    log_gamma : array, (2*n_states, n_observations)
-        Posterior probability of observing each state at each observation time.
-
-    base_nb_mean : array, shape (n_observations, n_spots)
-        Mean expression under diploid state.
-    """
-    n_spots = X_nb.shape[1]
-    n_states = int(log_gamma.shape[0] / 2)
-    gamma = np.exp(log_gamma)
-    # expression signal by NB distribution
-    if fix_NB_dispersion:
-        new_log_mu = np.zeros((n_states, n_spots))
-        new_alphas = alphas
-        new_scalefactors = None if scalefactorfeatures is None else np.zeros((scalefactorfeatures.shape[1], n_spots))
-        for s in range(n_spots):
-            idx_nonzero = np.where(base_nb_mean[:,s] > 0)[0]
-            all_states_nb_mean = np.tile(base_nb_mean[idx_nonzero,s], n_states)
-            all_states_y = np.tile(X_nb[idx_nonzero,s], n_states)
-            all_states_weights = np.concatenate([gamma[i,idx_nonzero]+gamma[i+n_states,idx_nonzero] for i in range(n_states)])
-            all_states_features = np.zeros((n_states*len(idx_nonzero), n_states))
-            for i in np.arange(n_states):
-                all_states_features[(i*len(idx_nonzero)):((i+1)*len(idx_nonzero)), i] = 1
-            if not (scalefactorfeatures is None):
-                tiled_scalefactorfeatures = np.vstack([ scalefactorfeatures for r in range(n_states) ])
-                all_states_features = np.hstack([tiled_scalefactorfeatures, all_states_features])
-            model = sm.GLM(all_states_y, all_states_features, family=sm.families.NegativeBinomial(alpha=alphas[i,s]), \
-                exposure=all_states_nb_mean, var_weights=all_states_weights)
-            res = model.fit(disp=0, maxiter=1500, xtol=1e-4, ftol=1e-4)
-            new_scalefactors[:,s] = None if scalefactorfeatures is None else res.params[:scalefactorfeatures.shape[1]]
-            new_log_mu[:,s] = res.params if scalefactorfeatures is None else res.params[scalefactorfeatures.shape[1]:]
-            if not (start_log_mu is None):
-                res2 = model.fit(disp=0, maxiter=1500, start_params=np.concatenate([scalefactors[:,s], start_log_mu[:,s]]), xtol=1e-4, ftol=1e-4)
-                if -model.loglike(res.params) > -model.loglike(res2.params):
-                    new_scalefactors[:,s] = None if scalefactorfeatures is None else res2.params[:scalefactorfeatures.shape[1]]
-                    new_log_mu[:, s] = res2.params if scalefactorfeatures is None else res2.params[scalefactorfeatures.shape[1]:]
-    else:
-        new_log_mu = np.zeros((n_states, n_spots))
-        new_alphas = np.zeros((n_states, n_spots))
-        new_scalefactors = None if scalefactorfeatures is None else np.zeros((scalefactorfeatures.shape[1], n_spots))
-        if not shared_NB_dispersion:
-            for s in range(n_spots):
-                idx_nonzero = np.where(base_nb_mean[:,s] > 0)[0]
-                for i in range(n_states):
-                    model = Weighted_NegativeBinomial(X_nb[idx_nonzero,s], \
-                                np.ones(len(idx_nonzero)).reshape(-1,1), \
-                                weights=gamma[i,idx_nonzero]+gamma[i+n_states,idx_nonzero], exposure=base_nb_mean[idx_nonzero,s])
-                    res = model.fit(disp=0, maxiter=1500, xtol=1e-4, ftol=1e-4)
-                    new_log_mu[i, s] = res.params[0]
-                    new_alphas[i, s] = res.params[-1]
-                    if not (start_log_mu is None):
-                        res2 = model.fit(disp=0, maxiter=1500, start_params=np.append([start_log_mu[i, s]], [alphas[i, s]]), xtol=1e-4, ftol=1e-4)
-                        new_log_mu[i, s] = res.params[0] if model.nloglikeobs(res.params) < model.nloglikeobs(res2.params) else res2.params[0]
-                        new_alphas[i, s] = res.params[-1] if model.nloglikeobs(res.params) < model.nloglikeobs(res2.params) else res2.params[-1]
-        else:
-            for s in range(n_spots):
-                idx_nonzero = np.where(base_nb_mean[:,s] > 0)[0]
-                all_states_nb_mean = np.tile(base_nb_mean[idx_nonzero,s], n_states)
-                all_states_y = np.tile(X_nb[idx_nonzero,s], n_states)
-                all_states_weights = np.concatenate([gamma[i,idx_nonzero]+gamma[i+n_states,idx_nonzero] for i in range(n_states)])
-                all_states_features = np.zeros((n_states*len(idx_nonzero), n_states))
-                for i in np.arange(n_states):
-                    all_states_features[(i*len(idx_nonzero)):((i+1)*len(idx_nonzero)), i] = 1
-                if not (scalefactorfeatures is None):
-                    tiled_scalefactorfeatures = np.vstack([ scalefactorfeatures for r in range(n_states) ])
-                    all_states_features = np.hstack([tiled_scalefactorfeatures, all_states_features])
-                model = Weighted_NegativeBinomial(all_states_y, all_states_features, weights=all_states_weights, exposure=all_states_nb_mean)
-                res = model.fit(disp=0, maxiter=1500, xtol=1e-4, ftol=1e-4)
-                new_scalefactors[:,s] = None if scalefactorfeatures is None else res.params[:scalefactorfeatures.shape[1]]
-                new_log_mu[:,s] = res.params[:-1] if scalefactorfeatures is None else res.params[scalefactorfeatures.shape[1]:-1]
-                new_alphas[:,s] = res.params[-1]
-                if not (start_log_mu is None):
-                    res2 = model.fit(disp=0, maxiter=1500, start_params=np.concatenate([scalefactors[:,s], start_log_mu[:,s], [alphas[0,s]]]), xtol=1e-4, ftol=1e-4)
-                    if model.nloglikeobs(res.params) > model.nloglikeobs(res2.params):
-                        new_scalefactors[:,s] = None if scalefactorfeatures is None else res.params[:scalefactorfeatures.shape[1]]
-                        new_log_mu[:,s] = res2.params[:-1] if scalefactorfeatures is None else res2.params[scalefactorfeatures.shape[1]:-1]
-                        new_alphas[:,s] = res2.params[-1]
-    return new_log_mu, new_alphas, new_scalefactors
 
 
 def update_emission_params_bb_sitewise(X_bb, log_gamma, total_bb_RD, taus, \
@@ -1068,7 +864,7 @@
     #
     def run_baum_welch_nb_bb_sitewise(self, X, lengths, n_states, base_nb_mean, total_bb_RD, log_sitewise_transmat, \
         fix_NB_dispersion=False, shared_NB_dispersion=False, fix_BB_dispersion=False, shared_BB_dispersion=False, consider_normal=False, shared_BB_dispersion_normal=True, \
-        relative_rdr_weight=1.0, is_diag=False, init_log_mu=None, init_p_binom=None, init_alphas=None, init_taus=None, max_iter=100, tol=1e-4):
+        is_diag=False, init_log_mu=None, init_p_binom=None, init_alphas=None, init_taus=None, max_iter=100, tol=1e-4):
         '''
         Input
             X: size n_observations * n_components * n_spots.
@@ -1087,23 +883,20 @@
         log_mu = np.vstack([np.linspace(-0.1, 0.1, n_states) for r in range(n_spots)]).T if init_log_mu is None else init_log_mu
         p_binom = np.vstack([np.linspace(0.05, 0.45, n_states) for r in range(n_spots)]).T if init_p_binom is None else init_p_binom
         # initialize (inverse of) dispersion param in NB and BetaBinom
-        alphas = 0.1 * np.ones((n_states, n_spots)) if init_alphas is None else init_alphas
+        alphas = 0.01 * np.ones((n_states, n_spots)) if init_alphas is None else init_alphas
         taus = 30 * np.ones((n_states, n_spots)) if init_taus is None else init_taus
         # initialize start probability and emission probability
         log_startprob = np.log( np.ones(n_states) / n_states )
-        if n_states > 1:
-            transmat = np.ones((n_states, n_states)) * (1-self.t) / (n_states-1)
-            np.fill_diagonal(transmat, self.t)
-            log_transmat = np.log(transmat)
-        else:
-            log_transmat = np.zeros((1,1))
+        transmat = np.ones((n_states, n_states)) * (1-self.t) / (n_states-1)
+        np.fill_diagonal(transmat, self.t)
+        log_transmat = np.log(transmat)
         # # a trick to speed up BetaBinom optimization: taking only unique values of (B allele count, total SNP covering read count)
         unique_values_nb, mapping_matrices_nb = construct_unique_matrix(X[:,0,:], base_nb_mean)
         unique_values_bb, mapping_matrices_bb = construct_unique_matrix(X[:,1,:], total_bb_RD)
         # EM algorithm
         for r in trange(max_iter):
             # E step
-            log_emission = compute_emission_probability_nb_betabinom(X, base_nb_mean, log_mu, alphas, total_bb_RD, p_binom, taus, relative_rdr_weight)
+            log_emission = compute_emission_probability_nb_betabinom(X, base_nb_mean, log_mu, alphas, total_bb_RD, p_binom, taus)
             log_alpha = forward_lattice_sitewise(lengths, log_transmat, log_startprob, log_emission, log_sitewise_transmat)
             log_beta = backward_lattice_sitewise(lengths, log_transmat, log_startprob, log_emission, log_sitewise_transmat)
             log_gamma = compute_posterior_obs(log_alpha, log_beta)
@@ -1128,8 +921,8 @@
                 new_alphas = alphas
             if "p" in self.params:
                 # new_p_binom, new_taus = update_emission_params_bb_sitewise(X[:,1,:], log_gamma, total_bb_RD, taus, start_p_binom=p_binom, \
-                #     fix_BB_dispersion=fix_BB_dispersion, shared_BB_dispersion=shared_BB_dispersion, \
-                #     consider_normal=consider_normal, shared_BB_dispersion_normal=shared_BB_dispersion_normal)
+                #    fix_BB_dispersion=fix_BB_dispersion, shared_BB_dispersion=shared_BB_dispersion, \
+                #    consider_normal=consider_normal, shared_BB_dispersion_normal=shared_BB_dispersion_normal)
                 new_p_binom, new_taus = update_emission_params_bb_sitewise_uniqvalues(unique_values_bb, mapping_matrices_bb, log_gamma, total_bb_RD, taus, start_p_binom=p_binom, \
                     fix_BB_dispersion=fix_BB_dispersion, shared_BB_dispersion=shared_BB_dispersion, \
                     consider_normal=consider_normal, shared_BB_dispersion_normal=shared_BB_dispersion_normal)
@@ -1152,116 +945,6 @@
             p_binom = new_p_binom
             taus = new_taus
         return new_log_mu, new_alphas, new_p_binom, new_taus, new_log_startprob, new_log_transmat
-
-
-
-class hmm_sitewise_test(object):
-    def __init__(self, params="stmp", t=1-1e-4):
-        """
-        Attributes
-        ----------
-        params : str
-            Codes for parameters that need to be updated. The corresponding parameter can only be updated if it is included in this argument. "s" for start probability; "t" for transition probability; "m" for Negative Binomial RDR signal; "p" for Beta Binomial BAF signal.
-
-        t : float
-            Determine initial self transition probability to be 1-t.
-        """
-        self.params = params
-        self.t = t
-    #
-    def run_baum_welch_nb_bb_sitewise(self, X, lengths, n_states, base_nb_mean, total_bb_RD, log_sitewise_transmat, scalefactorfeatures=None, \
-        fix_NB_dispersion=False, shared_NB_dispersion=False, fix_BB_dispersion=False, shared_BB_dispersion=False, consider_normal=False, shared_BB_dispersion_normal=True, \
-        relative_rdr_weight=1.0, is_diag=False, init_log_mu=None, init_p_binom=None, init_alphas=None, init_taus=None, max_iter=100, tol=1e-4):
-        '''
-        Input
-            X: size n_observations * n_components * n_spots.
-            lengths: sum of lengths = n_observations.
-            base_nb_mean: size of n_observations * n_spots.
-            In NB-BetaBinom model, n_components = 2
-        Intermediate
-            log_mu: size of n_states. Log of mean/exposure/base_prob of each HMM state.
-            alpha: size of n_states. Dispersioon parameter of each HMM state.
-        '''
-        n_obs = X.shape[0]
-        n_comp = X.shape[1]
-        n_spots = X.shape[2]
-        assert n_comp == 2
-        # initialize NB logmean shift and BetaBinom prob
-        log_mu = np.vstack([np.linspace(-0.1, 0.1, n_states) for r in range(n_spots)]).T if init_log_mu is None else init_log_mu
-        p_binom = np.vstack([np.linspace(0.05, 0.45, n_states) for r in range(n_spots)]).T if init_p_binom is None else init_p_binom
-        # initialize (inverse of) dispersion param in NB and BetaBinom
-        alphas = 0.1 * np.ones((n_states, n_spots)) if init_alphas is None else init_alphas
-        taus = 30 * np.ones((n_states, n_spots)) if init_taus is None else init_taus
-        # initialize start probability and emission probability
-        log_startprob = np.log( np.ones(n_states) / n_states )
-        transmat = np.ones((n_states, n_states)) * (1-self.t) / (n_states-1)
-        np.fill_diagonal(transmat, self.t)
-        log_transmat = np.log(transmat)
-        # TEST scalefactors
-        scalefactors = None if scalefactorfeatures is None else np.zeros((scalefactorfeatures.shape[1], n_spots))
-        # # a trick to speed up BetaBinom optimization: taking only unique values of (B allele count, total SNP covering read count)
-        unique_values_nb, mapping_matrices_nb = construct_unique_matrix(X[:,0,:], base_nb_mean)
-        unique_values_bb, mapping_matrices_bb = construct_unique_matrix(X[:,1,:], total_bb_RD)
-        # EM algorithm
-        for r in trange(max_iter):
-            # E step
-            log_emission = compute_emission_probability_nb_betabinom_test(X, base_nb_mean, log_mu, alphas, total_bb_RD, p_binom, taus, scalefactorfeatures, scalefactors, relative_rdr_weight)
-            log_alpha = forward_lattice_sitewise(lengths, log_transmat, log_startprob, log_emission, log_sitewise_transmat)
-            log_beta = backward_lattice_sitewise(lengths, log_transmat, log_startprob, log_emission, log_sitewise_transmat)
-            log_gamma = compute_posterior_obs(log_alpha, log_beta)
-            log_xi = compute_posterior_transition_sitewise(log_alpha, log_beta, log_transmat, log_emission)
-            # M step
-            if "s" in self.params:
-                new_log_startprob = update_startprob_sitewise(lengths, log_gamma)
-                new_log_startprob = new_log_startprob.flatten()
-            else:
-                new_log_startprob = log_startprob
-            if "t" in self.params:
-                new_log_transmat = update_transition_sitewise(log_xi, is_diag=is_diag)
-            else:
-                new_log_transmat = log_transmat
-            if "m" in self.params:
-<<<<<<< HEAD
-                new_log_mu, new_alphas, new_scalefactors = update_emission_params_nb_sitewise_test(X[:,0,:], log_gamma, base_nb_mean, alphas, scalefactors=scalefactors, start_log_mu=log_mu, \
-                    fix_NB_dispersion=fix_NB_dispersion, shared_NB_dispersion=shared_NB_dispersion, scalefactorfeatures=scalefactorfeatures)
-                # new_log_mu, new_alphas = update_emission_params_nb_sitewise_uniqvalues(unique_values_nb, mapping_matrices_nb, log_gamma, base_nb_mean, alphas, start_log_mu=log_mu, \
-=======
-                # new_log_mu, new_alphas = update_emission_params_nb_sitewise(X[:,0,:], log_gamma, base_nb_mean, alphas, start_log_mu=log_mu, \
->>>>>>> 141c246e
-                #     fix_NB_dispersion=fix_NB_dispersion, shared_NB_dispersion=shared_NB_dispersion)
-                new_log_mu, new_alphas = update_emission_params_nb_sitewise_uniqvalues(unique_values_nb, mapping_matrices_nb, log_gamma, base_nb_mean, alphas, start_log_mu=log_mu, \
-                    fix_NB_dispersion=fix_NB_dispersion, shared_NB_dispersion=shared_NB_dispersion)
-            else:
-                new_log_mu = log_mu
-                new_alphas = alphas
-            if "p" in self.params:
-                # new_p_binom, new_taus = update_emission_params_bb_sitewise(X[:,1,:], log_gamma, total_bb_RD, taus, start_p_binom=p_binom, \
-                #    fix_BB_dispersion=fix_BB_dispersion, shared_BB_dispersion=shared_BB_dispersion, \
-                #    consider_normal=consider_normal, shared_BB_dispersion_normal=shared_BB_dispersion_normal)
-                new_p_binom, new_taus = update_emission_params_bb_sitewise_uniqvalues(unique_values_bb, mapping_matrices_bb, log_gamma, total_bb_RD, taus, start_p_binom=p_binom, \
-                    fix_BB_dispersion=fix_BB_dispersion, shared_BB_dispersion=shared_BB_dispersion, \
-                    consider_normal=consider_normal, shared_BB_dispersion_normal=shared_BB_dispersion_normal)
-            else:
-                new_p_binom = p_binom
-                new_taus = taus
-            # check convergence
-            print( np.mean(np.abs( np.exp(new_log_startprob) - np.exp(log_startprob) )), \
-                np.mean(np.abs( np.exp(new_log_transmat) - np.exp(log_transmat) )), \
-                np.mean(np.abs(new_log_mu - log_mu)),\
-                np.mean(np.abs(new_p_binom - p_binom)) )
-            print( np.hstack([new_log_mu, new_p_binom]) )
-            print(f"scalefactors: {new_scalefactors}")
-            if np.mean(np.abs( np.exp(new_log_transmat) - np.exp(log_transmat) )) < tol and \
-                np.mean(np.abs(new_log_mu - log_mu)) < tol and np.mean(np.abs(new_p_binom - p_binom)) < tol:
-                break
-            log_startprob = new_log_startprob
-            log_transmat = new_log_transmat
-            log_mu = new_log_mu
-            alphas = new_alphas
-            p_binom = new_p_binom
-            taus = new_taus
-            scalefactors = new_scalefactors
-        return new_log_mu, new_alphas, new_p_binom, new_taus, new_log_startprob, new_log_transmat, new_scalefactors
 
 
 def posterior_nb_bb_sitewise(X, lengths, base_nb_mean, log_mu, alphas, total_bb_RD, p_binom, taus, log_startprob, log_transmat, log_sitewise_transmat):
@@ -1419,97 +1102,23 @@
 
 
 from sklearn.mixture import GaussianMixture
-# def initialization_by_gmm(n_states, X, base_nb_mean, total_bb_RD, params, random_state=None, in_log_space=True):
-#     # prepare gmm input
-#     if in_log_space:
-#         X_gmm_rdr = np.vstack([ np.log(X[:,0,s]/base_nb_mean[:,s]) for s in range(X.shape[2]) ]).T
-#     else:
-#         X_gmm_rdr = np.vstack([ X[:,0,s]/base_nb_mean[:,s] for s in range(X.shape[2]) ]).T
-#     X_gmm_baf = np.vstack([ X[:,1,s] / total_bb_RD[:,s] for s in range(X.shape[2]) ]).T
-#     if ("m" in params) and ("p" in params):
-#         indexes = np.where(X_gmm_baf[:,0] > 0.5)[0]
-#         X_gmm_baf[indexes,:] = 1 - X_gmm_baf[indexes,:]
-#         X_gmm = np.hstack([X_gmm_rdr, X_gmm_baf])
-#     elif "m" in params:
-#         X_gmm = X_gmm_rdr
-#     elif "p" in params:
-#         indexes = np.where(X_gmm_baf[:,0] > 0.5)[0]
-#         X_gmm_baf[indexes,:] = 1 - X_gmm_baf[indexes,:]
-#         X_gmm = X_gmm_baf
-#     X_gmm = X_gmm[np.sum(np.isnan(X_gmm), axis=1) == 0, :]
-#     # run GMM
-#     if random_state is None:
-#         gmm = GaussianMixture(n_components=n_states, max_iter=1).fit(X_gmm)
-#     else:
-#         gmm = GaussianMixture(n_components=n_states, max_iter=1, random_state=random_state).fit(X_gmm)
-#     # turn gmm fitted parameters to HMM log_mu and p_binom parameters
-#     if ("m" in params) and ("p" in params):
-#         gmm_log_mu = gmm.means_[:,:X.shape[2]] if in_log_space else np.log(gmm.means_[:,:X.shape[2]])
-#         gmm_p_binom = gmm.means_[:, X.shape[2]:]
-#      elif "m" in params:
-#         gmm_log_mu = gmm.means_ if in_log_space else np.log(gmm.means_[:,:X.shape[2]])
-#         gmm_p_binom = None
-#     elif "p" in params:
-#         gmm_log_mu = None
-#         gmm_p_binom = gmm.means_
-#     return gmm_log_mu, gmm_p_binom
-
-
-def initialization_by_gmm(n_states, X, base_nb_mean, total_bb_RD, params, random_state=None, in_log_space=True, remove_baf_zero=False):
-    # prepare gmm input of RDR and BAF separately
-    X_gmm_rdr = None
-    X_gmm_baf = None
-    if "m" in params:
-        if in_log_space:
-            X_gmm_rdr = np.vstack([ np.log(X[:,0,s]/base_nb_mean[:,s]) for s in range(X.shape[2]) ]).T
-            offset = np.mean(X_gmm_rdr)
-            normalizetomax1 = np.max(X_gmm_rdr[(~np.isnan(X_gmm_rdr)) & (~np.isinf(X_gmm_rdr))]) - np.min(X_gmm_rdr[(~np.isnan(X_gmm_rdr)) & (~np.isinf(X_gmm_rdr))])
-            X_gmm_rdr = (X_gmm_rdr - offset) / normalizetomax1
-        else:
-            X_gmm_rdr = np.vstack([ X[:,0,s]/base_nb_mean[:,s] for s in range(X.shape[2]) ]).T
-            offset = 0
-            normalizetomax1 = np.max(X_gmm_rdr[(~np.isnan(X_gmm_rdr)) & (~np.isinf(X_gmm_rdr))])
-            X_gmm_rdr = (X_gmm_rdr - offset) / normalizetomax1
-    if "p" in params:
-        X_gmm_baf = np.vstack([ X[:,1,s] / total_bb_RD[:,s] for s in range(X.shape[2]) ]).T
-    # whether remove 0 in BAF
-    if ("p" in params) and remove_baf_zero:
-        indexes = np.where(np.min(X_gmm_baf, axis=1) > 0)[0]
-        X_gmm_baf = X_gmm_baf[indexes, :]
-        if "m" in params:
-            X_gmm_rdr = X_gmm_rdr[indexes, :]
-
-    # combine RDR and BAF
+def initialization_by_gmm(n_states, X, base_nb_mean, total_bb_RD, params, random_state=None, in_log_space=True):
+    # prepare gmm input
+    if in_log_space:
+        X_gmm_rdr = np.vstack([ np.log(X[:,0,s]/base_nb_mean[:,s]) for s in range(X.shape[2]) ]).T
+    else:
+        X_gmm_rdr = np.vstack([ X[:,0,s]/base_nb_mean[:,s] for s in range(X.shape[2]) ]).T
+    X_gmm_baf = np.vstack([ X[:,1,s] / total_bb_RD[:,s] for s in range(X.shape[2]) ]).T
     if ("m" in params) and ("p" in params):
         indexes = np.where(X_gmm_baf[:,0] > 0.5)[0]
         X_gmm_baf[indexes,:] = 1 - X_gmm_baf[indexes,:]
-        # only consider the 20% -- 80% RDR values for GMM, replace the out-of-range values by the closest within-range value
-        # quantile20 = [np.percentile(X_gmm_rdr[~np.isnan(X_gmm_rdr[:,k]), k], 20) for k in range(X_gmm_rdr.shape[1])]
-        # quantile80 = [np.percentile(X_gmm_rdr[~np.isnan(X_gmm_rdr[:,k]), k], 80) for k in range(X_gmm_rdr.shape[1])]
-        # for k in range(X_gmm_rdr.shape[1]):
-        #     X_gmm_rdr[X_gmm_rdr[:,k] < quantile20[k], k] = quantile20[k]
-        #     X_gmm_rdr[X_gmm_rdr[:,k] > quantile80[k], k] = quantile80[k]
         X_gmm = np.hstack([X_gmm_rdr, X_gmm_baf])
     elif "m" in params:
-        # only consider the 20% -- 80% RDR values for GMM, replace the out-of-range values by the closest within-range value
-        # quantile20 = [np.percentile(X_gmm_rdr[~np.isnan(X_gmm_rdr[:,k]), k], 20) for k in range(X_gmm_rdr.shape[1])]
-        # quantile80 = [np.percentile(X_gmm_rdr[~np.isnan(X_gmm_rdr[:,k]), k], 80) for k in range(X_gmm_rdr.shape[1])]
-        # for k in range(X_gmm_rdr.shape[1]):
-        #     X_gmm_rdr[X_gmm_rdr[:,k] < quantile20[k], k] = quantile20[k]
-        #     X_gmm_rdr[X_gmm_rdr[:,k] > quantile80[k], k] = quantile80[k]
         X_gmm = X_gmm_rdr
     elif "p" in params:
         indexes = np.where(X_gmm_baf[:,0] > 0.5)[0]
         X_gmm_baf[indexes,:] = 1 - X_gmm_baf[indexes,:]
         X_gmm = X_gmm_baf
-    # deal with NAN
-    for k in range(X_gmm.shape[1]):
-        last_idx_notna = -1
-        for i in range(X_gmm.shape[0]):
-            if last_idx_notna >= 0 and np.isnan(X_gmm[i, k]):
-                X_gmm[i, k] = X_gmm[last_idx_notna, k]
-            elif not np.isnan(X_gmm[i, k]):
-                last_idx_notna = i
     X_gmm = X_gmm[np.sum(np.isnan(X_gmm), axis=1) == 0, :]
     # run GMM
     if random_state is None:
@@ -1518,10 +1127,10 @@
         gmm = GaussianMixture(n_components=n_states, max_iter=1, random_state=random_state).fit(X_gmm)
     # turn gmm fitted parameters to HMM log_mu and p_binom parameters
     if ("m" in params) and ("p" in params):
-        gmm_log_mu = gmm.means_[:,:X.shape[2]] * normalizetomax1 + offset if in_log_space else np.log(gmm.means_[:,:X.shape[2]] * normalizetomax1 + offset)
+        gmm_log_mu = gmm.means_[:,:X.shape[2]] if in_log_space else np.log(gmm.means_[:,:X.shape[2]])
         gmm_p_binom = gmm.means_[:, X.shape[2]:]
     elif "m" in params:
-        gmm_log_mu = gmm.means_ * normalizetomax1 + offset if in_log_space else np.log(gmm.means_[:,:X.shape[2]] * normalizetomax1 + offset)
+        gmm_log_mu = gmm.means_ if in_log_space else np.log(gmm.means_[:,:X.shape[2]])
         gmm_p_binom = None
     elif "p" in params:
         gmm_log_mu = None
@@ -1530,13 +1139,13 @@
 
 
 def pipeline_baum_welch(output_prefix, X, lengths, n_states, base_nb_mean, total_bb_RD, log_sitewise_transmat, params="smp", t=1-1e-6, random_state=0, \
-    in_log_space=True, remove_baf_zero=False, fix_NB_dispersion=False, shared_NB_dispersion=True, fix_BB_dispersion=False, shared_BB_dispersion=True, \
+    in_log_space=True, fix_NB_dispersion=False, shared_NB_dispersion=True, fix_BB_dispersion=False, shared_BB_dispersion=True, \
     consider_normal=False, shared_BB_dispersion_normal=True, init_log_mu=None, init_p_binom=None, init_alphas=None, init_taus=None, \
-    relative_rdr_weight=1.0, is_diag=True, max_iter=100, tol=1e-4):
+    is_diag=True, max_iter=100, tol=1e-4):
     # initialization
     n_spots = X.shape[2]
     if ((init_log_mu is None) and ("m" in params)) or ((init_p_binom is None) and ("p" in params)):
-        tmp_log_mu, tmp_p_binom = initialization_by_gmm(n_states, X, base_nb_mean, total_bb_RD, params, random_state=random_state, in_log_space=in_log_space, remove_baf_zero=remove_baf_zero)
+        tmp_log_mu, tmp_p_binom = initialization_by_gmm(n_states, X, base_nb_mean, total_bb_RD, params, random_state=random_state, in_log_space=in_log_space)
         if (init_log_mu is None) and ("m" in params):
             init_log_mu = tmp_log_mu
         if (init_p_binom is None) and ("p" in params):
@@ -1551,7 +1160,7 @@
         fix_NB_dispersion=fix_NB_dispersion, shared_NB_dispersion=shared_NB_dispersion, \
         fix_BB_dispersion=fix_BB_dispersion, shared_BB_dispersion=shared_BB_dispersion, \
         consider_normal=consider_normal, shared_BB_dispersion_normal=shared_BB_dispersion_normal, \
-        relative_rdr_weight=relative_rdr_weight, is_diag=is_diag, init_log_mu=init_log_mu, init_p_binom=init_p_binom, init_alphas=init_alphas, init_taus=init_taus, \
+        is_diag=is_diag, init_log_mu=init_log_mu, init_p_binom=init_p_binom, init_alphas=init_alphas, init_taus=init_taus, \
         max_iter=max_iter, tol=tol)
 
     # compute posterior and prediction
@@ -1576,55 +1185,4 @@
     else:
         res = {"new_log_mu":new_log_mu, "new_alphas":new_alphas, "new_p_binom":new_p_binom, "new_taus":new_taus, \
             "new_log_startprob":new_log_startprob, "new_log_transmat":new_log_transmat, "log_gamma":log_gamma, "pred_cnv":pred_cnv, "llf":llf}
-        return res
-
-
-
-def pipeline_baum_welch_test(output_prefix, X, lengths, n_states, base_nb_mean, total_bb_RD, log_sitewise_transmat, scalefactorfeatures=None, params="smp", t=1-1e-6, random_state=0, \
-    in_log_space=True, remove_baf_zero=False, fix_NB_dispersion=False, shared_NB_dispersion=True, fix_BB_dispersion=False, shared_BB_dispersion=True, \
-    consider_normal=False, shared_BB_dispersion_normal=True, init_log_mu=None, init_p_binom=None, init_alphas=None, init_taus=None, \
-    relative_rdr_weight=1.0, is_diag=True, max_iter=100, tol=1e-4):
-    # initialization
-    n_spots = X.shape[2]
-    if ((init_log_mu is None) and ("m" in params)) or ((init_p_binom is None) and ("p" in params)):
-        tmp_log_mu, tmp_p_binom = initialization_by_gmm(n_states, X, base_nb_mean, total_bb_RD, params, random_state=random_state, in_log_space=in_log_space, remove_baf_zero=remove_baf_zero)
-        if (init_log_mu is None) and ("m" in params):
-            init_log_mu = tmp_log_mu
-        if (init_p_binom is None) and ("p" in params):
-            init_p_binom = tmp_p_binom
-    print(f"init_log_mu = {init_log_mu}")
-    print(f"init_p_binom = {init_p_binom}")
-    
-    # fit HMM-NB-BetaBinom
-    hmmmodel = hmm_sitewise_test(params=params, t=t)
-    new_log_mu, new_alphas, new_p_binom, new_taus, new_log_startprob, new_log_transmat, new_scalefactors = hmmmodel.run_baum_welch_nb_bb_sitewise(X, lengths, \
-        n_states, base_nb_mean, total_bb_RD, log_sitewise_transmat, scalefactorfeatures=scalefactorfeatures, \
-        fix_NB_dispersion=fix_NB_dispersion, shared_NB_dispersion=shared_NB_dispersion, \
-        fix_BB_dispersion=fix_BB_dispersion, shared_BB_dispersion=shared_BB_dispersion, \
-        consider_normal=consider_normal, shared_BB_dispersion_normal=shared_BB_dispersion_normal, \
-        relative_rdr_weight=relative_rdr_weight, is_diag=is_diag, init_log_mu=init_log_mu, init_p_binom=init_p_binom, init_alphas=init_alphas, init_taus=init_taus, \
-        max_iter=max_iter, tol=tol)
-
-    # compute posterior and prediction
-    log_gamma = posterior_nb_bb_sitewise(X, lengths, \
-                                     base_nb_mean, new_log_mu, new_alphas, \
-                                     total_bb_RD, new_p_binom, new_taus, \
-                                     new_log_startprob, new_log_transmat, log_sitewise_transmat)
-    pred = np.argmax(log_gamma, axis=0)
-    pred_cnv = pred % n_states
-    
-    # likelihood
-    log_emission = compute_emission_probability_nb_betabinom(X, base_nb_mean, new_log_mu, new_alphas, total_bb_RD, new_p_binom, new_taus)
-    log_alpha = forward_lattice_sitewise(lengths, new_log_transmat, new_log_startprob, log_emission, log_sitewise_transmat)
-    llf = np.sum(scipy.special.logsumexp(log_alpha[:,lengths-1], axis=0))
-
-    # save results
-    if not output_prefix is None:
-        tmp = np.log10(1 - t)
-        np.savez(f"{output_prefix}_nstates{n_states}_{params}_{tmp:.0f}_seed{random_state}.npz", \
-                new_log_mu=new_log_mu, new_alphas=new_alphas, new_p_binom=new_p_binom, new_taus=new_taus, \
-                new_log_startprob=new_log_startprob, new_log_transmat=new_log_transmat, log_gamma=log_gamma, pred_cnv=pred_cnv, llf=llf)
-    else:
-        res = {"new_log_mu":new_log_mu, "new_alphas":new_alphas, "new_p_binom":new_p_binom, "new_taus":new_taus, "new_scalefactors":new_scalefactors, \
-            "new_log_startprob":new_log_startprob, "new_log_transmat":new_log_transmat, "log_gamma":log_gamma, "pred_cnv":pred_cnv, "llf":llf}
         return res